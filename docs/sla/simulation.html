<!doctype html>
<html lang="en">
<head>
    <meta charset="utf-8">
    <meta name="viewport" content="width=device-width, initial-scale=1">
    <meta name="generator" content="pdoc 15.0.3"/>
    <title>sla.simulation API documentation</title>

    <style>/*! * Bootstrap Reboot v5.0.0 (https://getbootstrap.com/) * Copyright 2011-2021 The Bootstrap Authors * Copyright 2011-2021 Twitter, Inc. * Licensed under MIT (https://github.com/twbs/bootstrap/blob/main/LICENSE) * Forked from Normalize.css, licensed MIT (https://github.com/necolas/normalize.css/blob/master/LICENSE.md) */*,::after,::before{box-sizing:border-box}@media (prefers-reduced-motion:no-preference){:root{scroll-behavior:smooth}}body{margin:0;font-family:system-ui,-apple-system,"Segoe UI",Roboto,"Helvetica Neue",Arial,"Noto Sans","Liberation Sans",sans-serif,"Apple Color Emoji","Segoe UI Emoji","Segoe UI Symbol","Noto Color Emoji";font-size:1rem;font-weight:400;line-height:1.5;color:#212529;background-color:#fff;-webkit-text-size-adjust:100%;-webkit-tap-highlight-color:transparent}hr{margin:1rem 0;color:inherit;background-color:currentColor;border:0;opacity:.25}hr:not([size]){height:1px}h1,h2,h3,h4,h5,h6{margin-top:0;margin-bottom:.5rem;font-weight:500;line-height:1.2}h1{font-size:calc(1.375rem + 1.5vw)}@media (min-width:1200px){h1{font-size:2.5rem}}h2{font-size:calc(1.325rem + .9vw)}@media (min-width:1200px){h2{font-size:2rem}}h3{font-size:calc(1.3rem + .6vw)}@media (min-width:1200px){h3{font-size:1.75rem}}h4{font-size:calc(1.275rem + .3vw)}@media (min-width:1200px){h4{font-size:1.5rem}}h5{font-size:1.25rem}h6{font-size:1rem}p{margin-top:0;margin-bottom:1rem}abbr[data-bs-original-title],abbr[title]{-webkit-text-decoration:underline dotted;text-decoration:underline dotted;cursor:help;-webkit-text-decoration-skip-ink:none;text-decoration-skip-ink:none}address{margin-bottom:1rem;font-style:normal;line-height:inherit}ol,ul{padding-left:2rem}dl,ol,ul{margin-top:0;margin-bottom:1rem}ol ol,ol ul,ul ol,ul ul{margin-bottom:0}dt{font-weight:700}dd{margin-bottom:.5rem;margin-left:0}blockquote{margin:0 0 1rem}b,strong{font-weight:bolder}small{font-size:.875em}mark{padding:.2em;background-color:#fcf8e3}sub,sup{position:relative;font-size:.75em;line-height:0;vertical-align:baseline}sub{bottom:-.25em}sup{top:-.5em}a{color:#0d6efd;text-decoration:underline}a:hover{color:#0a58ca}a:not([href]):not([class]),a:not([href]):not([class]):hover{color:inherit;text-decoration:none}code,kbd,pre,samp{font-family:SFMono-Regular,Menlo,Monaco,Consolas,"Liberation Mono","Courier New",monospace;font-size:1em;direction:ltr;unicode-bidi:bidi-override}pre{display:block;margin-top:0;margin-bottom:1rem;overflow:auto;font-size:.875em}pre code{font-size:inherit;color:inherit;word-break:normal}code{font-size:.875em;color:#d63384;word-wrap:break-word}a>code{color:inherit}kbd{padding:.2rem .4rem;font-size:.875em;color:#fff;background-color:#212529;border-radius:.2rem}kbd kbd{padding:0;font-size:1em;font-weight:700}figure{margin:0 0 1rem}img,svg{vertical-align:middle}table{caption-side:bottom;border-collapse:collapse}caption{padding-top:.5rem;padding-bottom:.5rem;color:#6c757d;text-align:left}th{text-align:inherit;text-align:-webkit-match-parent}tbody,td,tfoot,th,thead,tr{border-color:inherit;border-style:solid;border-width:0}label{display:inline-block}button{border-radius:0}button:focus:not(:focus-visible){outline:0}button,input,optgroup,select,textarea{margin:0;font-family:inherit;font-size:inherit;line-height:inherit}button,select{text-transform:none}[role=button]{cursor:pointer}select{word-wrap:normal}select:disabled{opacity:1}[list]::-webkit-calendar-picker-indicator{display:none}[type=button],[type=reset],[type=submit],button{-webkit-appearance:button}[type=button]:not(:disabled),[type=reset]:not(:disabled),[type=submit]:not(:disabled),button:not(:disabled){cursor:pointer}::-moz-focus-inner{padding:0;border-style:none}textarea{resize:vertical}fieldset{min-width:0;padding:0;margin:0;border:0}legend{float:left;width:100%;padding:0;margin-bottom:.5rem;font-size:calc(1.275rem + .3vw);line-height:inherit}@media (min-width:1200px){legend{font-size:1.5rem}}legend+*{clear:left}::-webkit-datetime-edit-day-field,::-webkit-datetime-edit-fields-wrapper,::-webkit-datetime-edit-hour-field,::-webkit-datetime-edit-minute,::-webkit-datetime-edit-month-field,::-webkit-datetime-edit-text,::-webkit-datetime-edit-year-field{padding:0}::-webkit-inner-spin-button{height:auto}[type=search]{outline-offset:-2px;-webkit-appearance:textfield}::-webkit-search-decoration{-webkit-appearance:none}::-webkit-color-swatch-wrapper{padding:0}::file-selector-button{font:inherit}::-webkit-file-upload-button{font:inherit;-webkit-appearance:button}output{display:inline-block}iframe{border:0}summary{display:list-item;cursor:pointer}progress{vertical-align:baseline}[hidden]{display:none!important}</style>
    <style>/*! syntax-highlighting.css */pre{line-height:125%;}span.linenos{color:inherit; background-color:transparent; padding-left:5px; padding-right:20px;}.pdoc-code .hll{background-color:#ffffcc}.pdoc-code{background:#f8f8f8;}.pdoc-code .c{color:#3D7B7B; font-style:italic}.pdoc-code .err{border:1px solid #FF0000}.pdoc-code .k{color:#008000; font-weight:bold}.pdoc-code .o{color:#666666}.pdoc-code .ch{color:#3D7B7B; font-style:italic}.pdoc-code .cm{color:#3D7B7B; font-style:italic}.pdoc-code .cp{color:#9C6500}.pdoc-code .cpf{color:#3D7B7B; font-style:italic}.pdoc-code .c1{color:#3D7B7B; font-style:italic}.pdoc-code .cs{color:#3D7B7B; font-style:italic}.pdoc-code .gd{color:#A00000}.pdoc-code .ge{font-style:italic}.pdoc-code .gr{color:#E40000}.pdoc-code .gh{color:#000080; font-weight:bold}.pdoc-code .gi{color:#008400}.pdoc-code .go{color:#717171}.pdoc-code .gp{color:#000080; font-weight:bold}.pdoc-code .gs{font-weight:bold}.pdoc-code .gu{color:#800080; font-weight:bold}.pdoc-code .gt{color:#0044DD}.pdoc-code .kc{color:#008000; font-weight:bold}.pdoc-code .kd{color:#008000; font-weight:bold}.pdoc-code .kn{color:#008000; font-weight:bold}.pdoc-code .kp{color:#008000}.pdoc-code .kr{color:#008000; font-weight:bold}.pdoc-code .kt{color:#B00040}.pdoc-code .m{color:#666666}.pdoc-code .s{color:#BA2121}.pdoc-code .na{color:#687822}.pdoc-code .nb{color:#008000}.pdoc-code .nc{color:#0000FF; font-weight:bold}.pdoc-code .no{color:#880000}.pdoc-code .nd{color:#AA22FF}.pdoc-code .ni{color:#717171; font-weight:bold}.pdoc-code .ne{color:#CB3F38; font-weight:bold}.pdoc-code .nf{color:#0000FF}.pdoc-code .nl{color:#767600}.pdoc-code .nn{color:#0000FF; font-weight:bold}.pdoc-code .nt{color:#008000; font-weight:bold}.pdoc-code .nv{color:#19177C}.pdoc-code .ow{color:#AA22FF; font-weight:bold}.pdoc-code .w{color:#bbbbbb}.pdoc-code .mb{color:#666666}.pdoc-code .mf{color:#666666}.pdoc-code .mh{color:#666666}.pdoc-code .mi{color:#666666}.pdoc-code .mo{color:#666666}.pdoc-code .sa{color:#BA2121}.pdoc-code .sb{color:#BA2121}.pdoc-code .sc{color:#BA2121}.pdoc-code .dl{color:#BA2121}.pdoc-code .sd{color:#BA2121; font-style:italic}.pdoc-code .s2{color:#BA2121}.pdoc-code .se{color:#AA5D1F; font-weight:bold}.pdoc-code .sh{color:#BA2121}.pdoc-code .si{color:#A45A77; font-weight:bold}.pdoc-code .sx{color:#008000}.pdoc-code .sr{color:#A45A77}.pdoc-code .s1{color:#BA2121}.pdoc-code .ss{color:#19177C}.pdoc-code .bp{color:#008000}.pdoc-code .fm{color:#0000FF}.pdoc-code .vc{color:#19177C}.pdoc-code .vg{color:#19177C}.pdoc-code .vi{color:#19177C}.pdoc-code .vm{color:#19177C}.pdoc-code .il{color:#666666}</style>
    <style>/*! theme.css */:root{--pdoc-background:#fff;}.pdoc{--text:#212529;--muted:#6c757d;--link:#3660a5;--link-hover:#1659c5;--code:#f8f8f8;--active:#fff598;--accent:#eee;--accent2:#c1c1c1;--nav-hover:rgba(255, 255, 255, 0.5);--name:#0066BB;--def:#008800;--annotation:#007020;}</style>
    <style>/*! layout.css */html, body{width:100%;height:100%;}html, main{scroll-behavior:smooth;}body{background-color:var(--pdoc-background);}@media (max-width:769px){#navtoggle{cursor:pointer;position:absolute;width:50px;height:40px;top:1rem;right:1rem;border-color:var(--text);color:var(--text);display:flex;opacity:0.8;z-index:999;}#navtoggle:hover{opacity:1;}#togglestate + div{display:none;}#togglestate:checked + div{display:inherit;}main, header{padding:2rem 3vw;}header + main{margin-top:-3rem;}.git-button{display:none !important;}nav input[type="search"]{max-width:77%;}nav input[type="search"]:first-child{margin-top:-6px;}nav input[type="search"]:valid ~ *{display:none !important;}}@media (min-width:770px){:root{--sidebar-width:clamp(12.5rem, 28vw, 22rem);}nav{position:fixed;overflow:auto;height:100vh;width:var(--sidebar-width);}main, header{padding:3rem 2rem 3rem calc(var(--sidebar-width) + 3rem);width:calc(54rem + var(--sidebar-width));max-width:100%;}header + main{margin-top:-4rem;}#navtoggle{display:none;}}#togglestate{position:absolute;height:0;opacity:0;}nav.pdoc{--pad:clamp(0.5rem, 2vw, 1.75rem);--indent:1.5rem;background-color:var(--accent);border-right:1px solid var(--accent2);box-shadow:0 0 20px rgba(50, 50, 50, .2) inset;padding:0 0 0 var(--pad);overflow-wrap:anywhere;scrollbar-width:thin; scrollbar-color:var(--accent2) transparent; z-index:1}nav.pdoc::-webkit-scrollbar{width:.4rem; }nav.pdoc::-webkit-scrollbar-thumb{background-color:var(--accent2); }nav.pdoc > div{padding:var(--pad) 0;}nav.pdoc .module-list-button{display:inline-flex;align-items:center;color:var(--text);border-color:var(--muted);margin-bottom:1rem;}nav.pdoc .module-list-button:hover{border-color:var(--text);}nav.pdoc input[type=search]{display:block;outline-offset:0;width:calc(100% - var(--pad));}nav.pdoc .logo{max-width:calc(100% - var(--pad));max-height:35vh;display:block;margin:0 auto 1rem;transform:translate(calc(-.5 * var(--pad)), 0);}nav.pdoc ul{list-style:none;padding-left:0;}nav.pdoc > div > ul{margin-left:calc(0px - var(--pad));}nav.pdoc li a{padding:.2rem 0 .2rem calc(var(--pad) + var(--indent));}nav.pdoc > div > ul > li > a{padding-left:var(--pad);}nav.pdoc li{transition:all 100ms;}nav.pdoc li:hover{background-color:var(--nav-hover);}nav.pdoc a, nav.pdoc a:hover{color:var(--text);}nav.pdoc a{display:block;}nav.pdoc > h2:first-of-type{margin-top:1.5rem;}nav.pdoc .class:before{content:"class ";color:var(--muted);}nav.pdoc .function:after{content:"()";color:var(--muted);}nav.pdoc footer:before{content:"";display:block;width:calc(100% - var(--pad));border-top:solid var(--accent2) 1px;margin-top:1.5rem;padding-top:.5rem;}nav.pdoc footer{font-size:small;}</style>
    <style>/*! content.css */.pdoc{color:var(--text);box-sizing:border-box;line-height:1.5;background:none;}.pdoc .pdoc-button{cursor:pointer;display:inline-block;border:solid black 1px;border-radius:2px;font-size:.75rem;padding:calc(0.5em - 1px) 1em;transition:100ms all;}.pdoc .alert{padding:1rem 1rem 1rem calc(1.5rem + 24px);border:1px solid transparent;border-radius:.25rem;background-repeat:no-repeat;background-position:.75rem center;margin-bottom:1rem;}.pdoc .alert > em{display:none;}.pdoc .alert > *:last-child{margin-bottom:0;}.pdoc .alert.note{color:#084298;background-color:#cfe2ff;border-color:#b6d4fe;background-image:url("data:image/svg+xml,%3Csvg%20xmlns%3D%22http%3A//www.w3.org/2000/svg%22%20width%3D%2224%22%20height%3D%2224%22%20fill%3D%22%23084298%22%20viewBox%3D%220%200%2016%2016%22%3E%3Cpath%20d%3D%22M8%2016A8%208%200%201%200%208%200a8%208%200%200%200%200%2016zm.93-9.412-1%204.705c-.07.34.029.533.304.533.194%200%20.487-.07.686-.246l-.088.416c-.287.346-.92.598-1.465.598-.703%200-1.002-.422-.808-1.319l.738-3.468c.064-.293.006-.399-.287-.47l-.451-.081.082-.381%202.29-.287zM8%205.5a1%201%200%201%201%200-2%201%201%200%200%201%200%202z%22/%3E%3C/svg%3E");}.pdoc .alert.tip{color:#0a3622;background-color:#d1e7dd;border-color:#a3cfbb;background-image:url("data:image/svg+xml,%3Csvg%20xmlns%3D%22http%3A//www.w3.org/2000/svg%22%20width%3D%2224%22%20height%3D%2224%22%20fill%3D%22%230a3622%22%20viewBox%3D%220%200%2016%2016%22%3E%3Cpath%20d%3D%22M2%206a6%206%200%201%201%2010.174%204.31c-.203.196-.359.4-.453.619l-.762%201.769A.5.5%200%200%201%2010.5%2013a.5.5%200%200%201%200%201%20.5.5%200%200%201%200%201l-.224.447a1%201%200%200%201-.894.553H6.618a1%201%200%200%201-.894-.553L5.5%2015a.5.5%200%200%201%200-1%20.5.5%200%200%201%200-1%20.5.5%200%200%201-.46-.302l-.761-1.77a2%202%200%200%200-.453-.618A5.98%205.98%200%200%201%202%206m6-5a5%205%200%200%200-3.479%208.592c.263.254.514.564.676.941L5.83%2012h4.342l.632-1.467c.162-.377.413-.687.676-.941A5%205%200%200%200%208%201%22/%3E%3C/svg%3E");}.pdoc .alert.important{color:#055160;background-color:#cff4fc;border-color:#9eeaf9;background-image:url("data:image/svg+xml,%3Csvg%20xmlns%3D%22http%3A//www.w3.org/2000/svg%22%20width%3D%2224%22%20height%3D%2224%22%20fill%3D%22%23055160%22%20viewBox%3D%220%200%2016%2016%22%3E%3Cpath%20d%3D%22M2%200a2%202%200%200%200-2%202v12a2%202%200%200%200%202%202h12a2%202%200%200%200%202-2V2a2%202%200%200%200-2-2zm6%204c.535%200%20.954.462.9.995l-.35%203.507a.552.552%200%200%201-1.1%200L7.1%204.995A.905.905%200%200%201%208%204m.002%206a1%201%200%201%201%200%202%201%201%200%200%201%200-2%22/%3E%3C/svg%3E");}.pdoc .alert.warning{color:#664d03;background-color:#fff3cd;border-color:#ffecb5;background-image:url("data:image/svg+xml,%3Csvg%20xmlns%3D%22http%3A//www.w3.org/2000/svg%22%20width%3D%2224%22%20height%3D%2224%22%20fill%3D%22%23664d03%22%20viewBox%3D%220%200%2016%2016%22%3E%3Cpath%20d%3D%22M8.982%201.566a1.13%201.13%200%200%200-1.96%200L.165%2013.233c-.457.778.091%201.767.98%201.767h13.713c.889%200%201.438-.99.98-1.767L8.982%201.566zM8%205c.535%200%20.954.462.9.995l-.35%203.507a.552.552%200%200%201-1.1%200L7.1%205.995A.905.905%200%200%201%208%205zm.002%206a1%201%200%201%201%200%202%201%201%200%200%201%200-2z%22/%3E%3C/svg%3E");}.pdoc .alert.caution{color:#842029;background-color:#f8d7da;border-color:#f5c2c7;background-image:url("data:image/svg+xml,%3Csvg%20xmlns%3D%22http%3A//www.w3.org/2000/svg%22%20width%3D%2224%22%20height%3D%2224%22%20fill%3D%22%23842029%22%20viewBox%3D%220%200%2016%2016%22%3E%3Cpath%20d%3D%22M11.46.146A.5.5%200%200%200%2011.107%200H4.893a.5.5%200%200%200-.353.146L.146%204.54A.5.5%200%200%200%200%204.893v6.214a.5.5%200%200%200%20.146.353l4.394%204.394a.5.5%200%200%200%20.353.146h6.214a.5.5%200%200%200%20.353-.146l4.394-4.394a.5.5%200%200%200%20.146-.353V4.893a.5.5%200%200%200-.146-.353zM8%204c.535%200%20.954.462.9.995l-.35%203.507a.552.552%200%200%201-1.1%200L7.1%204.995A.905.905%200%200%201%208%204m.002%206a1%201%200%201%201%200%202%201%201%200%200%201%200-2%22/%3E%3C/svg%3E");}.pdoc .alert.danger{color:#842029;background-color:#f8d7da;border-color:#f5c2c7;background-image:url("data:image/svg+xml,%3Csvg%20xmlns%3D%22http%3A//www.w3.org/2000/svg%22%20width%3D%2224%22%20height%3D%2224%22%20fill%3D%22%23842029%22%20viewBox%3D%220%200%2016%2016%22%3E%3Cpath%20d%3D%22M5.52.359A.5.5%200%200%201%206%200h4a.5.5%200%200%201%20.474.658L8.694%206H12.5a.5.5%200%200%201%20.395.807l-7%209a.5.5%200%200%201-.873-.454L6.823%209.5H3.5a.5.5%200%200%201-.48-.641l2.5-8.5z%22/%3E%3C/svg%3E");}.pdoc .visually-hidden{position:absolute !important;width:1px !important;height:1px !important;padding:0 !important;margin:-1px !important;overflow:hidden !important;clip:rect(0, 0, 0, 0) !important;white-space:nowrap !important;border:0 !important;}.pdoc h1, .pdoc h2, .pdoc h3{font-weight:300;margin:.3em 0;padding:.2em 0;}.pdoc > section:not(.module-info) h1{font-size:1.5rem;font-weight:500;}.pdoc > section:not(.module-info) h2{font-size:1.4rem;font-weight:500;}.pdoc > section:not(.module-info) h3{font-size:1.3rem;font-weight:500;}.pdoc > section:not(.module-info) h4{font-size:1.2rem;}.pdoc > section:not(.module-info) h5{font-size:1.1rem;}.pdoc a{text-decoration:none;color:var(--link);}.pdoc a:hover{color:var(--link-hover);}.pdoc blockquote{margin-left:2rem;}.pdoc pre{border-top:1px solid var(--accent2);border-bottom:1px solid var(--accent2);margin-top:0;margin-bottom:1em;padding:.5rem 0 .5rem .5rem;overflow-x:auto;background-color:var(--code);}.pdoc code{color:var(--text);padding:.2em .4em;margin:0;font-size:85%;background-color:var(--accent);border-radius:6px;}.pdoc a > code{color:inherit;}.pdoc pre > code{display:inline-block;font-size:inherit;background:none;border:none;padding:0;}.pdoc > section:not(.module-info){margin-bottom:1.5rem;}.pdoc .modulename{margin-top:0;font-weight:bold;}.pdoc .modulename a{color:var(--link);transition:100ms all;}.pdoc .git-button{float:right;border:solid var(--link) 1px;}.pdoc .git-button:hover{background-color:var(--link);color:var(--pdoc-background);}.view-source-toggle-state,.view-source-toggle-state ~ .pdoc-code{display:none;}.view-source-toggle-state:checked ~ .pdoc-code{display:block;}.view-source-button{display:inline-block;float:right;font-size:.75rem;line-height:1.5rem;color:var(--muted);padding:0 .4rem 0 1.3rem;cursor:pointer;text-indent:-2px;}.view-source-button > span{visibility:hidden;}.module-info .view-source-button{float:none;display:flex;justify-content:flex-end;margin:-1.2rem .4rem -.2rem 0;}.view-source-button::before{position:absolute;content:"View Source";display:list-item;list-style-type:disclosure-closed;}.view-source-toggle-state:checked ~ .attr .view-source-button::before,.view-source-toggle-state:checked ~ .view-source-button::before{list-style-type:disclosure-open;}.pdoc .docstring{margin-bottom:1.5rem;}.pdoc section:not(.module-info) .docstring{margin-left:clamp(0rem, 5vw - 2rem, 1rem);}.pdoc .docstring .pdoc-code{margin-left:1em;margin-right:1em;}.pdoc h1:target,.pdoc h2:target,.pdoc h3:target,.pdoc h4:target,.pdoc h5:target,.pdoc h6:target,.pdoc .pdoc-code > pre > span:target{background-color:var(--active);box-shadow:-1rem 0 0 0 var(--active);}.pdoc .pdoc-code > pre > span:target{display:block;}.pdoc div:target > .attr,.pdoc section:target > .attr,.pdoc dd:target > a{background-color:var(--active);}.pdoc *{scroll-margin:2rem;}.pdoc .pdoc-code .linenos{user-select:none;}.pdoc .attr:hover{filter:contrast(0.95);}.pdoc section, .pdoc .classattr{position:relative;}.pdoc .headerlink{--width:clamp(1rem, 3vw, 2rem);position:absolute;top:0;left:calc(0rem - var(--width));transition:all 100ms ease-in-out;opacity:0;}.pdoc .headerlink::before{content:"#";display:block;text-align:center;width:var(--width);height:2.3rem;line-height:2.3rem;font-size:1.5rem;}.pdoc .attr:hover ~ .headerlink,.pdoc *:target > .headerlink,.pdoc .headerlink:hover{opacity:1;}.pdoc .attr{display:block;margin:.5rem 0 .5rem;padding:.4rem .4rem .4rem 1rem;background-color:var(--accent);overflow-x:auto;}.pdoc .classattr{margin-left:2rem;}.pdoc .decorator-deprecated{color:#842029;}.pdoc .decorator-deprecated ~ span{filter:grayscale(1) opacity(0.8);}.pdoc .name{color:var(--name);font-weight:bold;}.pdoc .def{color:var(--def);font-weight:bold;}.pdoc .signature{background-color:transparent;}.pdoc .param, .pdoc .return-annotation{white-space:pre;}.pdoc .signature.multiline .param{display:block;}.pdoc .signature.condensed .param{display:inline-block;}.pdoc .annotation{color:var(--annotation);}.pdoc .view-value-toggle-state,.pdoc .view-value-toggle-state ~ .default_value{display:none;}.pdoc .view-value-toggle-state:checked ~ .default_value{display:inherit;}.pdoc .view-value-button{font-size:.5rem;vertical-align:middle;border-style:dashed;margin-top:-0.1rem;}.pdoc .view-value-button:hover{background:white;}.pdoc .view-value-button::before{content:"show";text-align:center;width:2.2em;display:inline-block;}.pdoc .view-value-toggle-state:checked ~ .view-value-button::before{content:"hide";}.pdoc .inherited{margin-left:2rem;}.pdoc .inherited dt{font-weight:700;}.pdoc .inherited dt, .pdoc .inherited dd{display:inline;margin-left:0;margin-bottom:.5rem;}.pdoc .inherited dd:not(:last-child):after{content:", ";}.pdoc .inherited .class:before{content:"class ";}.pdoc .inherited .function a:after{content:"()";}.pdoc .search-result .docstring{overflow:auto;max-height:25vh;}.pdoc .search-result.focused > .attr{background-color:var(--active);}.pdoc .attribution{margin-top:2rem;display:block;opacity:0.5;transition:all 200ms;filter:grayscale(100%);}.pdoc .attribution:hover{opacity:1;filter:grayscale(0%);}.pdoc .attribution img{margin-left:5px;height:35px;vertical-align:middle;width:70px;transition:all 200ms;}.pdoc table{display:block;width:max-content;max-width:100%;overflow:auto;margin-bottom:1rem;}.pdoc table th{font-weight:600;}.pdoc table th, .pdoc table td{padding:6px 13px;border:1px solid var(--accent2);}</style>
    <style>/*! custom.css */</style></head>
<body>
    <nav class="pdoc">
        <label id="navtoggle" for="togglestate" class="pdoc-button"><svg xmlns='http://www.w3.org/2000/svg' viewBox='0 0 30 30'><path stroke-linecap='round' stroke="currentColor" stroke-miterlimit='10' stroke-width='2' d='M4 7h22M4 15h22M4 23h22'/></svg></label>
        <input id="togglestate" type="checkbox" aria-hidden="true" tabindex="-1">
        <div>            <a class="pdoc-button module-list-button" href="../sla.html">
<svg xmlns="http://www.w3.org/2000/svg" width="16" height="16" fill="currentColor" class="bi bi-box-arrow-in-left" viewBox="0 0 16 16">
  <path fill-rule="evenodd" d="M10 3.5a.5.5 0 0 0-.5-.5h-8a.5.5 0 0 0-.5.5v9a.5.5 0 0 0 .5.5h8a.5.5 0 0 0 .5-.5v-2a.5.5 0 0 1 1 0v2A1.5 1.5 0 0 1 9.5 14h-8A1.5 1.5 0 0 1 0 12.5v-9A1.5 1.5 0 0 1 1.5 2h8A1.5 1.5 0 0 1 11 3.5v2a.5.5 0 0 1-1 0v-2z"/>
  <path fill-rule="evenodd" d="M4.146 8.354a.5.5 0 0 1 0-.708l3-3a.5.5 0 1 1 .708.708L5.707 7.5H14.5a.5.5 0 0 1 0 1H5.707l2.147 2.146a.5.5 0 0 1-.708.708l-3-3z"/>
</svg>                &nbsp;sla</a>


            <input type="search" placeholder="Search..." role="searchbox" aria-label="search"
                   pattern=".+" required>



            <h2>API Documentation</h2>
                <ul class="memberlist">
            <li>
                    <a class="class" href="#StreamingSimulation">StreamingSimulation</a>
                            <ul class="memberlist">
                        <li>
<<<<<<< HEAD
                                <a class="function" href="#StreamingSimulation.preprocess">preprocess</a>
                        </li>
                        <li>
                                <a class="function" href="#StreamingSimulation.process_stream">process_stream</a>
                        </li>
                        <li>
                                <a class="function" href="#StreamingSimulation.run">run</a>
                        </li>
                </ul>

            </li>
            <li>
                    <a class="class" href="#StreamingDataManager">StreamingDataManager</a>
                            <ul class="memberlist">
                        <li>
                                <a class="function" href="#StreamingDataManager.start">start</a>
                        </li>
                        <li>
                                <a class="function" href="#StreamingDataManager.get_next_chunk">get_next_chunk</a>
                        </li>
                        <li>
                                <a class="function" href="#StreamingDataManager.stop">stop</a>
=======
                                <a class="function" href="#StreamingSimulation.__init__">StreamingSimulation</a>
                        </li>
                        <li>
                                <a class="variable" href="#StreamingSimulation.window_size">window_size</a>
                        </li>
                        <li>
                                <a class="variable" href="#StreamingSimulation.threshold">threshold</a>
                        </li>
                        <li>
                                <a class="variable" href="#StreamingSimulation.dynamic_threshold">dynamic_threshold</a>
                        </li>
                        <li>
                                <a class="variable" href="#StreamingSimulation.percentile">percentile</a>
                        </li>
                        <li>
                                <a class="variable" href="#StreamingSimulation.manager">manager</a>
                        </li>
                        <li>
                                <a class="variable" href="#StreamingSimulation.detector">detector</a>
                        </li>
                        <li>
                                <a class="variable" href="#StreamingSimulation.historical_data">historical_data</a>
                        </li>
                        <li>
                                <a class="variable" href="#StreamingSimulation.historical_scores">historical_scores</a>
                        </li>
                        <li>
                                <a class="variable" href="#StreamingSimulation.data_source">data_source</a>
                        </li>
                        <li>
                                <a class="variable" href="#StreamingSimulation.chunk_size">chunk_size</a>
                        </li>
                        <li>
                                <a class="variable" href="#StreamingSimulation.stream_interval">stream_interval</a>
                        </li>
                        <li>
                                <a class="variable" href="#StreamingSimulation.queue">queue</a>
                        </li>
                        <li>
                                <a class="variable" href="#StreamingSimulation.plot_queue">plot_queue</a>
                        </li>
                        <li>
                                <a class="variable" href="#StreamingSimulation.streaming_active">streaming_active</a>
                        </li>
                        <li>
                                <a class="variable" href="#StreamingSimulation.events">events</a>
                        </li>
                        <li>
                                <a class="function" href="#StreamingSimulation.preprocess">preprocess</a>
                        </li>
                        <li>
                                <a class="function" href="#StreamingSimulation.process_stream">process_stream</a>
                        </li>
                        <li>
                                <a class="function" href="#StreamingSimulation.run">run</a>
>>>>>>> 7ffc564f
                        </li>
                </ul>

            </li>
    </ul>



        <a class="attribution" title="pdoc: Python API documentation generator" href="https://pdoc.dev" target="_blank">
            built with <span class="visually-hidden">pdoc</span><img
                alt="pdoc logo"
                src="data:image/svg+xml,%3Csvg%20xmlns%3D%22http%3A//www.w3.org/2000/svg%22%20role%3D%22img%22%20aria-label%3D%22pdoc%20logo%22%20width%3D%22300%22%20height%3D%22150%22%20viewBox%3D%22-1%200%2060%2030%22%3E%3Ctitle%3Epdoc%3C/title%3E%3Cpath%20d%3D%22M29.621%2021.293c-.011-.273-.214-.475-.511-.481a.5.5%200%200%200-.489.503l-.044%201.393c-.097.551-.695%201.215-1.566%201.704-.577.428-1.306.486-2.193.182-1.426-.617-2.467-1.654-3.304-2.487l-.173-.172a3.43%203.43%200%200%200-.365-.306.49.49%200%200%200-.286-.196c-1.718-1.06-4.931-1.47-7.353.191l-.219.15c-1.707%201.187-3.413%202.131-4.328%201.03-.02-.027-.49-.685-.141-1.763.233-.721.546-2.408.772-4.076.042-.09.067-.187.046-.288.166-1.347.277-2.625.241-3.351%201.378-1.008%202.271-2.586%202.271-4.362%200-.976-.272-1.935-.788-2.774-.057-.094-.122-.18-.184-.268.033-.167.052-.339.052-.516%200-1.477-1.202-2.679-2.679-2.679-.791%200-1.496.352-1.987.9a6.3%206.3%200%200%200-1.001.029c-.492-.564-1.207-.929-2.012-.929-1.477%200-2.679%201.202-2.679%202.679A2.65%202.65%200%200%200%20.97%206.554c-.383.747-.595%201.572-.595%202.41%200%202.311%201.507%204.29%203.635%205.107-.037.699-.147%202.27-.423%203.294l-.137.461c-.622%202.042-2.515%208.257%201.727%2010.643%201.614.908%203.06%201.248%204.317%201.248%202.665%200%204.492-1.524%205.322-2.401%201.476-1.559%202.886-1.854%206.491.82%201.877%201.393%203.514%201.753%204.861%201.068%202.223-1.713%202.811-3.867%203.399-6.374.077-.846.056-1.469.054-1.537zm-4.835%204.313c-.054.305-.156.586-.242.629-.034-.007-.131-.022-.307-.157-.145-.111-.314-.478-.456-.908.221.121.432.25.675.355.115.039.219.051.33.081zm-2.251-1.238c-.05.33-.158.648-.252.694-.022.001-.125-.018-.307-.157-.217-.166-.488-.906-.639-1.573.358.344.754.693%201.198%201.036zm-3.887-2.337c-.006-.116-.018-.231-.041-.342.635.145%201.189.368%201.599.625.097.231.166.481.174.642-.03.049-.055.101-.067.158-.046.013-.128.026-.298.004-.278-.037-.901-.57-1.367-1.087zm-1.127-.497c.116.306.176.625.12.71-.019.014-.117.045-.345.016-.206-.027-.604-.332-.986-.695.41-.051.816-.056%201.211-.031zm-4.535%201.535c.209.22.379.47.358.598-.006.041-.088.138-.351.234-.144.055-.539-.063-.979-.259a11.66%2011.66%200%200%200%20.972-.573zm.983-.664c.359-.237.738-.418%201.126-.554.25.237.479.548.457.694-.006.042-.087.138-.351.235-.174.064-.694-.105-1.232-.375zm-3.381%201.794c-.022.145-.061.29-.149.401-.133.166-.358.248-.69.251h-.002c-.133%200-.306-.26-.45-.621.417.091.854.07%201.291-.031zm-2.066-8.077a4.78%204.78%200%200%201-.775-.584c.172-.115.505-.254.88-.378l-.105.962zm-.331%202.302a10.32%2010.32%200%200%201-.828-.502c.202-.143.576-.328.984-.49l-.156.992zm-.45%202.157l-.701-.403c.214-.115.536-.249.891-.376a11.57%2011.57%200%200%201-.19.779zm-.181%201.716c.064.398.194.702.298.893-.194-.051-.435-.162-.736-.398.061-.119.224-.3.438-.495zM8.87%204.141c0%20.152-.123.276-.276.276s-.275-.124-.275-.276.123-.276.276-.276.275.124.275.276zm-.735-.389a1.15%201.15%200%200%200-.314.783%201.16%201.16%200%200%200%201.162%201.162c.457%200%20.842-.27%201.032-.653.026.117.042.238.042.362a1.68%201.68%200%200%201-1.679%201.679%201.68%201.68%200%200%201-1.679-1.679c0-.843.626-1.535%201.436-1.654zM5.059%205.406A1.68%201.68%200%200%201%203.38%207.085a1.68%201.68%200%200%201-1.679-1.679c0-.037.009-.072.011-.109.21.3.541.508.935.508a1.16%201.16%200%200%200%201.162-1.162%201.14%201.14%200%200%200-.474-.912c.015%200%20.03-.005.045-.005.926.001%201.679.754%201.679%201.68zM3.198%204.141c0%20.152-.123.276-.276.276s-.275-.124-.275-.276.123-.276.276-.276.275.124.275.276zM1.375%208.964c0-.52.103-1.035.288-1.52.466.394%201.06.64%201.717.64%201.144%200%202.116-.725%202.499-1.738.383%201.012%201.355%201.738%202.499%201.738.867%200%201.631-.421%202.121-1.062.307.605.478%201.267.478%201.942%200%202.486-2.153%204.51-4.801%204.51s-4.801-2.023-4.801-4.51zm24.342%2019.349c-.985.498-2.267.168-3.813-.979-3.073-2.281-5.453-3.199-7.813-.705-1.315%201.391-4.163%203.365-8.423.97-3.174-1.786-2.239-6.266-1.261-9.479l.146-.492c.276-1.02.395-2.457.444-3.268a6.11%206.11%200%200%200%201.18.115%206.01%206.01%200%200%200%202.536-.562l-.006.175c-.802.215-1.848.612-2.021%201.25-.079.295.021.601.274.837.219.203.415.364.598.501-.667.304-1.243.698-1.311%201.179-.02.144-.022.507.393.787.213.144.395.26.564.365-1.285.521-1.361.96-1.381%201.126-.018.142-.011.496.427.746l.854.489c-.473.389-.971.914-.999%201.429-.018.278.095.532.316.713.675.556%201.231.721%201.653.721.059%200%20.104-.014.158-.02.207.707.641%201.64%201.513%201.64h.013c.8-.008%201.236-.345%201.462-.626.173-.216.268-.457.325-.692.424.195.93.374%201.372.374.151%200%20.294-.021.423-.068.732-.27.944-.704.993-1.021.009-.061.003-.119.002-.179.266.086.538.147.789.147.15%200%20.294-.021.423-.069.542-.2.797-.489.914-.754.237.147.478.258.704.288.106.014.205.021.296.021.356%200%20.595-.101.767-.229.438.435%201.094.992%201.656%201.067.106.014.205.021.296.021a1.56%201.56%200%200%200%20.323-.035c.17.575.453%201.289.866%201.605.358.273.665.362.914.362a.99.99%200%200%200%20.421-.093%201.03%201.03%200%200%200%20.245-.164c.168.428.39.846.68%201.068.358.273.665.362.913.362a.99.99%200%200%200%20.421-.093c.317-.148.512-.448.639-.762.251.157.495.257.726.257.127%200%20.25-.024.37-.071.427-.17.706-.617.841-1.314.022-.015.047-.022.068-.038.067-.051.133-.104.196-.159-.443%201.486-1.107%202.761-2.086%203.257zM8.66%209.925a.5.5%200%201%200-1%200c0%20.653-.818%201.205-1.787%201.205s-1.787-.552-1.787-1.205a.5.5%200%201%200-1%200c0%201.216%201.25%202.205%202.787%202.205s2.787-.989%202.787-2.205zm4.4%2015.965l-.208.097c-2.661%201.258-4.708%201.436-6.086.527-1.542-1.017-1.88-3.19-1.844-4.198a.4.4%200%200%200-.385-.414c-.242-.029-.406.164-.414.385-.046%201.249.367%203.686%202.202%204.896.708.467%201.547.7%202.51.7%201.248%200%202.706-.392%204.362-1.174l.185-.086a.4.4%200%200%200%20.205-.527c-.089-.204-.326-.291-.527-.206zM9.547%202.292c.093.077.205.114.317.114a.5.5%200%200%200%20.318-.886L8.817.397a.5.5%200%200%200-.703.068.5.5%200%200%200%20.069.703l1.364%201.124zm-7.661-.065c.086%200%20.173-.022.253-.068l1.523-.893a.5.5%200%200%200-.506-.863l-1.523.892a.5.5%200%200%200-.179.685c.094.158.261.247.432.247z%22%20transform%3D%22matrix%28-1%200%200%201%2058%200%29%22%20fill%3D%22%233bb300%22/%3E%3Cpath%20d%3D%22M.3%2021.86V10.18q0-.46.02-.68.04-.22.18-.5.28-.54%201.34-.54%201.06%200%201.42.28.38.26.44.78.76-1.04%202.38-1.04%201.64%200%203.1%201.54%201.46%201.54%201.46%203.58%200%202.04-1.46%203.58-1.44%201.54-3.08%201.54-1.64%200-2.38-.92v4.04q0%20.46-.04.68-.02.22-.18.5-.14.3-.5.42-.36.12-.98.12-.62%200-1-.12-.36-.12-.52-.4-.14-.28-.18-.5-.02-.22-.02-.68zm3.96-9.42q-.46.54-.46%201.18%200%20.64.46%201.18.48.52%201.2.52.74%200%201.24-.52.52-.52.52-1.18%200-.66-.48-1.18-.48-.54-1.26-.54-.76%200-1.22.54zm14.741-8.36q.16-.3.54-.42.38-.12%201-.12.64%200%201.02.12.38.12.52.42.16.3.18.54.04.22.04.68v11.94q0%20.46-.04.7-.02.22-.18.5-.3.54-1.7.54-1.38%200-1.54-.98-.84.96-2.34.96-1.8%200-3.28-1.56-1.48-1.58-1.48-3.66%200-2.1%201.48-3.68%201.5-1.58%203.28-1.58%201.48%200%202.3%201v-4.2q0-.46.02-.68.04-.24.18-.52zm-3.24%2010.86q.52.54%201.26.54.74%200%201.22-.54.5-.54.5-1.18%200-.66-.48-1.22-.46-.56-1.26-.56-.8%200-1.28.56-.48.54-.48%201.2%200%20.66.52%201.2zm7.833-1.2q0-2.4%201.68-3.96%201.68-1.56%203.84-1.56%202.16%200%203.82%201.56%201.66%201.54%201.66%203.94%200%201.66-.86%202.96-.86%201.28-2.1%201.9-1.22.6-2.54.6-1.32%200-2.56-.64-1.24-.66-2.1-1.92-.84-1.28-.84-2.88zm4.18%201.44q.64.48%201.3.48.66%200%201.32-.5.66-.5.66-1.48%200-.98-.62-1.46-.62-.48-1.34-.48-.72%200-1.34.5-.62.5-.62%201.48%200%20.96.64%201.46zm11.412-1.44q0%20.84.56%201.32.56.46%201.18.46.64%200%201.18-.36.56-.38.9-.38.6%200%201.46%201.06.46.58.46%201.04%200%20.76-1.1%201.42-1.14.8-2.8.8-1.86%200-3.58-1.34-.82-.64-1.34-1.7-.52-1.08-.52-2.36%200-1.3.52-2.34.52-1.06%201.34-1.7%201.66-1.32%203.54-1.32.76%200%201.48.22.72.2%201.06.4l.32.2q.36.24.56.38.52.4.52.92%200%20.5-.42%201.14-.72%201.1-1.38%201.1-.38%200-1.08-.44-.36-.34-1.04-.34-.66%200-1.24.48-.58.48-.58%201.34z%22%20fill%3D%22green%22/%3E%3C/svg%3E"/>
        </a>
</div>
    </nav>
    <main class="pdoc">
            <section class="module-info">
                    <h1 class="modulename">
<a href="./../sla.html">sla</a><wbr>.simulation    </h1>

                
                        <input id="mod-simulation-view-source" class="view-source-toggle-state" type="checkbox" aria-hidden="true" tabindex="-1">

                        <label class="view-source-button" for="mod-simulation-view-source"><span>View Source</span></label>

<<<<<<< HEAD
                        <div class="pdoc-code codehilite"><pre><span></span><span id="L-1"><a href="#L-1"><span class="linenos"> 1</span></a><span class="kn">from</span><span class="w"> </span><span class="nn">.streaming_anomaly_detection</span><span class="w"> </span><span class="kn">import</span> <span class="n">StreamingSimulation</span><span class="p">,</span> <span class="n">StreamingDataManager</span>
=======
                        <div class="pdoc-code codehilite"><pre><span></span><span id="L-1"><a href="#L-1"><span class="linenos"> 1</span></a><span class="kn">from</span><span class="w"> </span><span class="nn">.streaming_anomaly_detection</span><span class="w"> </span><span class="kn">import</span> <span class="n">StreamingSimulation</span>
>>>>>>> 7ffc564f
</span><span id="L-2"><a href="#L-2"><span class="linenos"> 2</span></a>
</span><span id="L-3"><a href="#L-3"><span class="linenos"> 3</span></a><span class="sd">&quot;&quot;&quot;</span>
</span><span id="L-4"><a href="#L-4"><span class="linenos"> 4</span></a><span class="sd">This module initializes the simulation package for SLA analysis logs.</span>
</span><span id="L-5"><a href="#L-5"><span class="linenos"> 5</span></a>
</span><span id="L-6"><a href="#L-6"><span class="linenos"> 6</span></a><span class="sd">It provides access to the `StreamingSimulation` class, which is used for </span>
</span><span id="L-7"><a href="#L-7"><span class="linenos"> 7</span></a><span class="sd">streaming anomaly detection simulations.</span>
</span><span id="L-8"><a href="#L-8"><span class="linenos"> 8</span></a>
</span><span id="L-9"><a href="#L-9"><span class="linenos"> 9</span></a><span class="sd">Classes:</span>
</span><span id="L-10"><a href="#L-10"><span class="linenos">10</span></a><span class="sd">    StreamingSimulation: A class for simulating streaming anomaly detection.</span>
</span><span id="L-11"><a href="#L-11"><span class="linenos">11</span></a>
</span><span id="L-12"><a href="#L-12"><span class="linenos">12</span></a><span class="sd">Attributes:</span>
</span><span id="L-13"><a href="#L-13"><span class="linenos">13</span></a><span class="sd">    __all__ (list): Specifies the public objects of the module.</span>
</span><span id="L-14"><a href="#L-14"><span class="linenos">14</span></a><span class="sd">&quot;&quot;&quot;</span>
</span><span id="L-15"><a href="#L-15"><span class="linenos">15</span></a>
</span><span id="L-16"><a href="#L-16"><span class="linenos">16</span></a>
<<<<<<< HEAD
</span><span id="L-17"><a href="#L-17"><span class="linenos">17</span></a><span class="n">__all__</span> <span class="o">=</span> <span class="p">[</span><span class="s1">&#39;StreamingSimulation&#39;</span><span class="p">,</span> <span class="s1">&#39;StreamingDataManager&#39;</span><span class="p">]</span>
=======
</span><span id="L-17"><a href="#L-17"><span class="linenos">17</span></a><span class="n">__all__</span> <span class="o">=</span> <span class="p">[</span><span class="s1">&#39;StreamingSimulation&#39;</span><span class="p">]</span>
>>>>>>> 7ffc564f
</span></pre></div>


            </section>
                <section id="StreamingSimulation">
                            <input id="StreamingSimulation-view-source" class="view-source-toggle-state" type="checkbox" aria-hidden="true" tabindex="-1">
<div class="attr class">
            
    <span class="def">class</span>
    <span class="name">StreamingSimulation</span>:

                <label class="view-source-button" for="StreamingSimulation-view-source"><span>View Source</span></label>

    </div>
    <a class="headerlink" href="#StreamingSimulation"></a>
<<<<<<< HEAD
            <div class="pdoc-code codehilite"><pre><span></span><span id="StreamingSimulation-182"><a href="#StreamingSimulation-182"><span class="linenos">182</span></a><span class="k">class</span><span class="w"> </span><span class="nc">StreamingSimulation</span><span class="p">:</span>
</span><span id="StreamingSimulation-183"><a href="#StreamingSimulation-183"><span class="linenos">183</span></a><span class="w">    </span><span class="sd">&quot;&quot;&quot;</span>
</span><span id="StreamingSimulation-184"><a href="#StreamingSimulation-184"><span class="linenos">184</span></a><span class="sd">        Simulates real-time data streaming, processes data for anomaly detection, and visualizes results.</span>
</span><span id="StreamingSimulation-185"><a href="#StreamingSimulation-185"><span class="linenos">185</span></a>
</span><span id="StreamingSimulation-186"><a href="#StreamingSimulation-186"><span class="linenos">186</span></a><span class="sd">        Attributes:</span>
</span><span id="StreamingSimulation-187"><a href="#StreamingSimulation-187"><span class="linenos">187</span></a>
</span><span id="StreamingSimulation-188"><a href="#StreamingSimulation-188"><span class="linenos">188</span></a><span class="sd">            - window_size (int): The size of the sliding window for anomaly detection.</span>
</span><span id="StreamingSimulation-189"><a href="#StreamingSimulation-189"><span class="linenos">189</span></a>
</span><span id="StreamingSimulation-190"><a href="#StreamingSimulation-190"><span class="linenos">190</span></a><span class="sd">            - threshold (float): The static threshold for anomaly detection.</span>
</span><span id="StreamingSimulation-191"><a href="#StreamingSimulation-191"><span class="linenos">191</span></a>
</span><span id="StreamingSimulation-192"><a href="#StreamingSimulation-192"><span class="linenos">192</span></a><span class="sd">            - dynamic_threshold (bool): Whether to use a dynamic threshold based on historical scores.</span>
</span><span id="StreamingSimulation-193"><a href="#StreamingSimulation-193"><span class="linenos">193</span></a>
</span><span id="StreamingSimulation-194"><a href="#StreamingSimulation-194"><span class="linenos">194</span></a><span class="sd">            - percentile (int): The percentile used for calculating the dynamic threshold.</span>
</span><span id="StreamingSimulation-195"><a href="#StreamingSimulation-195"><span class="linenos">195</span></a>
</span><span id="StreamingSimulation-196"><a href="#StreamingSimulation-196"><span class="linenos">196</span></a><span class="sd">            - manager (StreamingDataManager): Manages the streaming of data chunks.</span>
</span><span id="StreamingSimulation-197"><a href="#StreamingSimulation-197"><span class="linenos">197</span></a>
</span><span id="StreamingSimulation-198"><a href="#StreamingSimulation-198"><span class="linenos">198</span></a><span class="sd">            - detector (AnomalyDetector): Detects anomalies in the data.</span>
</span><span id="StreamingSimulation-199"><a href="#StreamingSimulation-199"><span class="linenos">199</span></a>
</span><span id="StreamingSimulation-200"><a href="#StreamingSimulation-200"><span class="linenos">200</span></a><span class="sd">            - historical_data (pd.DataFrame): Stores historical data for processing.</span>
</span><span id="StreamingSimulation-201"><a href="#StreamingSimulation-201"><span class="linenos">201</span></a>
</span><span id="StreamingSimulation-202"><a href="#StreamingSimulation-202"><span class="linenos">202</span></a><span class="sd">            - historical_scores (list): Stores historical anomaly scores.</span>
</span><span id="StreamingSimulation-203"><a href="#StreamingSimulation-203"><span class="linenos">203</span></a>
</span><span id="StreamingSimulation-204"><a href="#StreamingSimulation-204"><span class="linenos">204</span></a><span class="sd">            - data_source (pd.DataFrame): The source data for streaming.</span>
</span><span id="StreamingSimulation-205"><a href="#StreamingSimulation-205"><span class="linenos">205</span></a>
</span><span id="StreamingSimulation-206"><a href="#StreamingSimulation-206"><span class="linenos">206</span></a><span class="sd">            - chunk_size (int): The size of each data chunk for streaming.</span>
</span><span id="StreamingSimulation-207"><a href="#StreamingSimulation-207"><span class="linenos">207</span></a>
</span><span id="StreamingSimulation-208"><a href="#StreamingSimulation-208"><span class="linenos">208</span></a><span class="sd">            - stream_interval (int): The interval (in seconds) between streaming chunks.</span>
</span><span id="StreamingSimulation-209"><a href="#StreamingSimulation-209"><span class="linenos">209</span></a>
</span><span id="StreamingSimulation-210"><a href="#StreamingSimulation-210"><span class="linenos">210</span></a><span class="sd">            - queue (queue.Queue): Queue for storing data chunks to be processed.</span>
</span><span id="StreamingSimulation-211"><a href="#StreamingSimulation-211"><span class="linenos">211</span></a>
</span><span id="StreamingSimulation-212"><a href="#StreamingSimulation-212"><span class="linenos">212</span></a><span class="sd">            - plot_queue (queue.Queue): Queue for storing data to be plotted.</span>
</span><span id="StreamingSimulation-213"><a href="#StreamingSimulation-213"><span class="linenos">213</span></a>
</span><span id="StreamingSimulation-214"><a href="#StreamingSimulation-214"><span class="linenos">214</span></a><span class="sd">            - streaming_active (bool): Indicates whether the streaming simulation is active.</span>
</span><span id="StreamingSimulation-215"><a href="#StreamingSimulation-215"><span class="linenos">215</span></a>
</span><span id="StreamingSimulation-216"><a href="#StreamingSimulation-216"><span class="linenos">216</span></a><span class="sd">            - events (pd.DataFrame): DataFrame containing event start and end times, colors, and labels.</span>
</span><span id="StreamingSimulation-217"><a href="#StreamingSimulation-217"><span class="linenos">217</span></a><span class="sd">    &quot;&quot;&quot;</span>
</span><span id="StreamingSimulation-218"><a href="#StreamingSimulation-218"><span class="linenos">218</span></a>    <span class="k">def</span><span class="w"> </span><span class="fm">__init__</span><span class="p">(</span><span class="bp">self</span><span class="p">,</span> <span class="n">data</span><span class="p">:</span> <span class="n">pd</span><span class="o">.</span><span class="n">DataFrame</span><span class="p">,</span> <span class="n">chunk_size</span><span class="o">=</span><span class="mi">100</span><span class="p">,</span> <span class="n">stream_interval</span><span class="o">=</span><span class="mi">1</span><span class="p">,</span> <span class="n">window_size</span><span class="o">=</span><span class="mi">120</span><span class="p">,</span> <span class="n">threshold</span><span class="o">=</span><span class="mf">0.15</span><span class="p">,</span> <span class="n">dynamic_threshold</span><span class="o">=</span><span class="kc">False</span><span class="p">,</span> <span class="n">percentile</span><span class="o">=</span><span class="mi">95</span><span class="p">,</span> <span class="n">events</span><span class="o">=</span><span class="kc">None</span><span class="p">):</span>
</span><span id="StreamingSimulation-219"><a href="#StreamingSimulation-219"><span class="linenos">219</span></a>        <span class="bp">self</span><span class="o">.</span><span class="n">window_size</span> <span class="o">=</span> <span class="n">window_size</span>
</span><span id="StreamingSimulation-220"><a href="#StreamingSimulation-220"><span class="linenos">220</span></a>        <span class="bp">self</span><span class="o">.</span><span class="n">threshold</span> <span class="o">=</span> <span class="n">threshold</span>
</span><span id="StreamingSimulation-221"><a href="#StreamingSimulation-221"><span class="linenos">221</span></a>        <span class="bp">self</span><span class="o">.</span><span class="n">dynamic_threshold</span> <span class="o">=</span> <span class="n">dynamic_threshold</span>
</span><span id="StreamingSimulation-222"><a href="#StreamingSimulation-222"><span class="linenos">222</span></a>        <span class="bp">self</span><span class="o">.</span><span class="n">percentile</span> <span class="o">=</span> <span class="n">percentile</span>
</span><span id="StreamingSimulation-223"><a href="#StreamingSimulation-223"><span class="linenos">223</span></a>        <span class="bp">self</span><span class="o">.</span><span class="n">manager</span> <span class="o">=</span> <span class="n">StreamingDataManager</span><span class="p">(</span><span class="n">data</span><span class="p">,</span> <span class="n">chunk_size</span><span class="p">,</span> <span class="n">stream_interval</span><span class="p">)</span>
</span><span id="StreamingSimulation-224"><a href="#StreamingSimulation-224"><span class="linenos">224</span></a>        <span class="bp">self</span><span class="o">.</span><span class="n">detector</span> <span class="o">=</span> <span class="n">AnomalyDetector</span><span class="p">(</span><span class="bp">self</span><span class="o">.</span><span class="n">window_size</span><span class="p">)</span>
</span><span id="StreamingSimulation-225"><a href="#StreamingSimulation-225"><span class="linenos">225</span></a>        <span class="bp">self</span><span class="o">.</span><span class="n">historical_data</span> <span class="o">=</span> <span class="n">pd</span><span class="o">.</span><span class="n">DataFrame</span><span class="p">()</span>
</span><span id="StreamingSimulation-226"><a href="#StreamingSimulation-226"><span class="linenos">226</span></a>        <span class="bp">self</span><span class="o">.</span><span class="n">historical_scores</span> <span class="o">=</span> <span class="p">[]</span>
</span><span id="StreamingSimulation-227"><a href="#StreamingSimulation-227"><span class="linenos">227</span></a>        <span class="bp">self</span><span class="o">.</span><span class="n">data_source</span> <span class="o">=</span> <span class="n">data</span>
</span><span id="StreamingSimulation-228"><a href="#StreamingSimulation-228"><span class="linenos">228</span></a>        <span class="bp">self</span><span class="o">.</span><span class="n">chunk_size</span> <span class="o">=</span> <span class="n">chunk_size</span>
</span><span id="StreamingSimulation-229"><a href="#StreamingSimulation-229"><span class="linenos">229</span></a>        <span class="bp">self</span><span class="o">.</span><span class="n">stream_interval</span> <span class="o">=</span> <span class="n">stream_interval</span>
</span><span id="StreamingSimulation-230"><a href="#StreamingSimulation-230"><span class="linenos">230</span></a>        <span class="bp">self</span><span class="o">.</span><span class="n">queue</span> <span class="o">=</span> <span class="n">queue</span><span class="o">.</span><span class="n">Queue</span><span class="p">()</span>
</span><span id="StreamingSimulation-231"><a href="#StreamingSimulation-231"><span class="linenos">231</span></a>        <span class="bp">self</span><span class="o">.</span><span class="n">plot_queue</span> <span class="o">=</span> <span class="n">queue</span><span class="o">.</span><span class="n">Queue</span><span class="p">()</span>
</span><span id="StreamingSimulation-232"><a href="#StreamingSimulation-232"><span class="linenos">232</span></a>        <span class="bp">self</span><span class="o">.</span><span class="n">streaming_active</span> <span class="o">=</span> <span class="kc">False</span>
</span><span id="StreamingSimulation-233"><a href="#StreamingSimulation-233"><span class="linenos">233</span></a>        <span class="bp">self</span><span class="o">.</span><span class="n">events</span> <span class="o">=</span> <span class="n">events</span>  <span class="c1"># DataFrame with event start and end times</span>
</span><span id="StreamingSimulation-234"><a href="#StreamingSimulation-234"><span class="linenos">234</span></a>
</span><span id="StreamingSimulation-235"><a href="#StreamingSimulation-235"><span class="linenos">235</span></a>    <span class="k">def</span><span class="w"> </span><span class="nf">preprocess</span><span class="p">(</span><span class="bp">self</span><span class="p">,</span> <span class="n">chunk</span><span class="p">:</span> <span class="n">pd</span><span class="o">.</span><span class="n">DataFrame</span><span class="p">):</span>
</span><span id="StreamingSimulation-236"><a href="#StreamingSimulation-236"><span class="linenos">236</span></a><span class="w">        </span><span class="sd">&quot;&quot;&quot;</span>
</span><span id="StreamingSimulation-237"><a href="#StreamingSimulation-237"><span class="linenos">237</span></a><span class="sd">        Preprocesses a chunk of data by selecting numeric columns and filling NaN values with 0.</span>
</span><span id="StreamingSimulation-238"><a href="#StreamingSimulation-238"><span class="linenos">238</span></a>
</span><span id="StreamingSimulation-239"><a href="#StreamingSimulation-239"><span class="linenos">239</span></a><span class="sd">        Args:</span>
</span><span id="StreamingSimulation-240"><a href="#StreamingSimulation-240"><span class="linenos">240</span></a>
</span><span id="StreamingSimulation-241"><a href="#StreamingSimulation-241"><span class="linenos">241</span></a><span class="sd">            - chunk (pd.DataFrame): The input DataFrame containing the data to preprocess.</span>
</span><span id="StreamingSimulation-242"><a href="#StreamingSimulation-242"><span class="linenos">242</span></a>
</span><span id="StreamingSimulation-243"><a href="#StreamingSimulation-243"><span class="linenos">243</span></a><span class="sd">        Returns:</span>
</span><span id="StreamingSimulation-244"><a href="#StreamingSimulation-244"><span class="linenos">244</span></a>
</span><span id="StreamingSimulation-245"><a href="#StreamingSimulation-245"><span class="linenos">245</span></a><span class="sd">            np.ndarray: A NumPy array containing the preprocessed numeric data.</span>
</span><span id="StreamingSimulation-246"><a href="#StreamingSimulation-246"><span class="linenos">246</span></a><span class="sd">        &quot;&quot;&quot;</span>
</span><span id="StreamingSimulation-247"><a href="#StreamingSimulation-247"><span class="linenos">247</span></a>        <span class="n">numeric_data</span> <span class="o">=</span> <span class="n">chunk</span><span class="o">.</span><span class="n">select_dtypes</span><span class="p">(</span><span class="n">include</span><span class="o">=</span><span class="p">[</span><span class="n">np</span><span class="o">.</span><span class="n">number</span><span class="p">])</span><span class="o">.</span><span class="n">fillna</span><span class="p">(</span><span class="mi">0</span><span class="p">)</span>
</span><span id="StreamingSimulation-248"><a href="#StreamingSimulation-248"><span class="linenos">248</span></a>        <span class="k">return</span> <span class="n">numeric_data</span><span class="o">.</span><span class="n">values</span>
</span><span id="StreamingSimulation-249"><a href="#StreamingSimulation-249"><span class="linenos">249</span></a>
</span><span id="StreamingSimulation-250"><a href="#StreamingSimulation-250"><span class="linenos">250</span></a>    <span class="k">def</span><span class="w"> </span><span class="nf">_calculate_dynamic_threshold</span><span class="p">(</span><span class="bp">self</span><span class="p">):</span>
</span><span id="StreamingSimulation-251"><a href="#StreamingSimulation-251"><span class="linenos">251</span></a><span class="w">        </span><span class="sd">&quot;&quot;&quot;</span>
</span><span id="StreamingSimulation-252"><a href="#StreamingSimulation-252"><span class="linenos">252</span></a><span class="sd">        Calculate the dynamic threshold based on historical anomaly scores.</span>
</span><span id="StreamingSimulation-253"><a href="#StreamingSimulation-253"><span class="linenos">253</span></a>
</span><span id="StreamingSimulation-254"><a href="#StreamingSimulation-254"><span class="linenos">254</span></a><span class="sd">        This method computes a dynamic threshold using the specified percentile</span>
</span><span id="StreamingSimulation-255"><a href="#StreamingSimulation-255"><span class="linenos">255</span></a><span class="sd">        of the historical anomaly scores. If no historical scores are available,</span>
</span><span id="StreamingSimulation-256"><a href="#StreamingSimulation-256"><span class="linenos">256</span></a><span class="sd">        it falls back to a predefined static threshold.</span>
</span><span id="StreamingSimulation-257"><a href="#StreamingSimulation-257"><span class="linenos">257</span></a>
</span><span id="StreamingSimulation-258"><a href="#StreamingSimulation-258"><span class="linenos">258</span></a><span class="sd">        Returns:</span>
</span><span id="StreamingSimulation-259"><a href="#StreamingSimulation-259"><span class="linenos">259</span></a>
</span><span id="StreamingSimulation-260"><a href="#StreamingSimulation-260"><span class="linenos">260</span></a><span class="sd">            float: The calculated dynamic threshold based on the percentile of</span>
</span><span id="StreamingSimulation-261"><a href="#StreamingSimulation-261"><span class="linenos">261</span></a><span class="sd">            historical scores, or the static threshold if no scores are available.</span>
</span><span id="StreamingSimulation-262"><a href="#StreamingSimulation-262"><span class="linenos">262</span></a><span class="sd">        &quot;&quot;&quot;</span>
</span><span id="StreamingSimulation-263"><a href="#StreamingSimulation-263"><span class="linenos">263</span></a>        <span class="k">if</span> <span class="nb">len</span><span class="p">(</span><span class="bp">self</span><span class="o">.</span><span class="n">historical_scores</span><span class="p">)</span> <span class="o">&gt;</span> <span class="mi">0</span><span class="p">:</span>
</span><span id="StreamingSimulation-264"><a href="#StreamingSimulation-264"><span class="linenos">264</span></a>            <span class="k">return</span> <span class="n">np</span><span class="o">.</span><span class="n">percentile</span><span class="p">(</span><span class="bp">self</span><span class="o">.</span><span class="n">historical_scores</span><span class="p">,</span> <span class="bp">self</span><span class="o">.</span><span class="n">percentile</span><span class="p">)</span>
</span><span id="StreamingSimulation-265"><a href="#StreamingSimulation-265"><span class="linenos">265</span></a>        <span class="k">return</span> <span class="bp">self</span><span class="o">.</span><span class="n">threshold</span>  <span class="c1"># Fallback to static threshold if no scores are available</span>
</span><span id="StreamingSimulation-266"><a href="#StreamingSimulation-266"><span class="linenos">266</span></a>
</span><span id="StreamingSimulation-267"><a href="#StreamingSimulation-267"><span class="linenos">267</span></a>    <span class="k">def</span><span class="w"> </span><span class="nf">_stream_data</span><span class="p">(</span><span class="bp">self</span><span class="p">):</span>
</span><span id="StreamingSimulation-268"><a href="#StreamingSimulation-268"><span class="linenos">268</span></a><span class="w">        </span><span class="sd">&quot;&quot;&quot;</span>
</span><span id="StreamingSimulation-269"><a href="#StreamingSimulation-269"><span class="linenos">269</span></a><span class="sd">        Streams data from the data source in chunks and places each chunk into a queue.</span>
</span><span id="StreamingSimulation-270"><a href="#StreamingSimulation-270"><span class="linenos">270</span></a><span class="sd">        This method iterates over the data source in increments of `chunk_size` and </span>
</span><span id="StreamingSimulation-271"><a href="#StreamingSimulation-271"><span class="linenos">271</span></a><span class="sd">        streams each chunk into a queue for further processing. The streaming process </span>
</span><span id="StreamingSimulation-272"><a href="#StreamingSimulation-272"><span class="linenos">272</span></a><span class="sd">        can be controlled using the `streaming_active` flag, and a delay between </span>
</span><span id="StreamingSimulation-273"><a href="#StreamingSimulation-273"><span class="linenos">273</span></a><span class="sd">        chunks is introduced using `stream_interval`.</span>
</span><span id="StreamingSimulation-274"><a href="#StreamingSimulation-274"><span class="linenos">274</span></a>
</span><span id="StreamingSimulation-275"><a href="#StreamingSimulation-275"><span class="linenos">275</span></a><span class="sd">        Yields:</span>
</span><span id="StreamingSimulation-276"><a href="#StreamingSimulation-276"><span class="linenos">276</span></a>
</span><span id="StreamingSimulation-277"><a href="#StreamingSimulation-277"><span class="linenos">277</span></a><span class="sd">            None: This method does not return any value but streams data chunks </span>
</span><span id="StreamingSimulation-278"><a href="#StreamingSimulation-278"><span class="linenos">278</span></a><span class="sd">            into the queue.</span>
</span><span id="StreamingSimulation-279"><a href="#StreamingSimulation-279"><span class="linenos">279</span></a>
</span><span id="StreamingSimulation-280"><a href="#StreamingSimulation-280"><span class="linenos">280</span></a><span class="sd">        Attributes:</span>
</span><span id="StreamingSimulation-281"><a href="#StreamingSimulation-281"><span class="linenos">281</span></a>
</span><span id="StreamingSimulation-282"><a href="#StreamingSimulation-282"><span class="linenos">282</span></a><span class="sd">            - data_source (pd.DataFrame): The source of data to be streamed.</span>
</span><span id="StreamingSimulation-283"><a href="#StreamingSimulation-283"><span class="linenos">283</span></a>
</span><span id="StreamingSimulation-284"><a href="#StreamingSimulation-284"><span class="linenos">284</span></a><span class="sd">            - chunk_size (int): The size of each data chunk to be streamed.</span>
</span><span id="StreamingSimulation-285"><a href="#StreamingSimulation-285"><span class="linenos">285</span></a>
</span><span id="StreamingSimulation-286"><a href="#StreamingSimulation-286"><span class="linenos">286</span></a><span class="sd">            - queue (queue.Queue): The queue where data chunks are placed.</span>
</span><span id="StreamingSimulation-287"><a href="#StreamingSimulation-287"><span class="linenos">287</span></a>
</span><span id="StreamingSimulation-288"><a href="#StreamingSimulation-288"><span class="linenos">288</span></a><span class="sd">            - stream_interval (float): The time interval (in seconds) between streaming </span>
</span><span id="StreamingSimulation-289"><a href="#StreamingSimulation-289"><span class="linenos">289</span></a><span class="sd">                consecutive chunks.</span>
</span><span id="StreamingSimulation-290"><a href="#StreamingSimulation-290"><span class="linenos">290</span></a>
</span><span id="StreamingSimulation-291"><a href="#StreamingSimulation-291"><span class="linenos">291</span></a><span class="sd">            - streaming_active (bool): A flag to control the streaming process. If set </span>
</span><span id="StreamingSimulation-292"><a href="#StreamingSimulation-292"><span class="linenos">292</span></a><span class="sd">                to False, the streaming stops.</span>
</span><span id="StreamingSimulation-293"><a href="#StreamingSimulation-293"><span class="linenos">293</span></a>
</span><span id="StreamingSimulation-294"><a href="#StreamingSimulation-294"><span class="linenos">294</span></a><span class="sd">        &quot;&quot;&quot;</span>
</span><span id="StreamingSimulation-295"><a href="#StreamingSimulation-295"><span class="linenos">295</span></a>       
</span><span id="StreamingSimulation-296"><a href="#StreamingSimulation-296"><span class="linenos">296</span></a>        <span class="k">for</span> <span class="n">i</span> <span class="ow">in</span> <span class="nb">range</span><span class="p">(</span><span class="mi">0</span><span class="p">,</span> <span class="nb">len</span><span class="p">(</span><span class="bp">self</span><span class="o">.</span><span class="n">data_source</span><span class="p">),</span> <span class="bp">self</span><span class="o">.</span><span class="n">chunk_size</span><span class="p">):</span>
</span><span id="StreamingSimulation-297"><a href="#StreamingSimulation-297"><span class="linenos">297</span></a>            <span class="k">if</span> <span class="ow">not</span> <span class="bp">self</span><span class="o">.</span><span class="n">streaming_active</span><span class="p">:</span>
</span><span id="StreamingSimulation-298"><a href="#StreamingSimulation-298"><span class="linenos">298</span></a>                <span class="k">break</span>
</span><span id="StreamingSimulation-299"><a href="#StreamingSimulation-299"><span class="linenos">299</span></a>            <span class="n">chunk</span> <span class="o">=</span> <span class="bp">self</span><span class="o">.</span><span class="n">data_source</span><span class="o">.</span><span class="n">iloc</span><span class="p">[</span><span class="n">i</span><span class="p">:</span><span class="n">i</span> <span class="o">+</span> <span class="bp">self</span><span class="o">.</span><span class="n">chunk_size</span><span class="p">]</span>
</span><span id="StreamingSimulation-300"><a href="#StreamingSimulation-300"><span class="linenos">300</span></a>            <span class="bp">self</span><span class="o">.</span><span class="n">queue</span><span class="o">.</span><span class="n">put</span><span class="p">(</span><span class="n">chunk</span><span class="p">)</span>
</span><span id="StreamingSimulation-301"><a href="#StreamingSimulation-301"><span class="linenos">301</span></a>            <span class="n">time</span><span class="o">.</span><span class="n">sleep</span><span class="p">(</span><span class="bp">self</span><span class="o">.</span><span class="n">stream_interval</span><span class="p">)</span>
</span><span id="StreamingSimulation-302"><a href="#StreamingSimulation-302"><span class="linenos">302</span></a>
</span><span id="StreamingSimulation-303"><a href="#StreamingSimulation-303"><span class="linenos">303</span></a>    <span class="k">def</span><span class="w"> </span><span class="nf">_plot_from_main_thread</span><span class="p">(</span><span class="bp">self</span><span class="p">):</span>
</span><span id="StreamingSimulation-304"><a href="#StreamingSimulation-304"><span class="linenos">304</span></a><span class="w">        </span><span class="sd">&quot;&quot;&quot;</span>
</span><span id="StreamingSimulation-305"><a href="#StreamingSimulation-305"><span class="linenos">305</span></a><span class="sd">        Continuously plots anomaly detection results and events in real-time from the main thread.</span>
</span><span id="StreamingSimulation-306"><a href="#StreamingSimulation-306"><span class="linenos">306</span></a><span class="sd">        This method is designed to run in a loop, updating the plot with data from a queue until</span>
</span><span id="StreamingSimulation-307"><a href="#StreamingSimulation-307"><span class="linenos">307</span></a><span class="sd">        the streaming process is deactivated and the queue is empty. It visualizes anomaly scores,</span>
</span><span id="StreamingSimulation-308"><a href="#StreamingSimulation-308"><span class="linenos">308</span></a><span class="sd">        thresholds, and events on a time series plot.</span>
</span><span id="StreamingSimulation-309"><a href="#StreamingSimulation-309"><span class="linenos">309</span></a>
</span><span id="StreamingSimulation-310"><a href="#StreamingSimulation-310"><span class="linenos">310</span></a><span class="sd">        Key Features:</span>
</span><span id="StreamingSimulation-311"><a href="#StreamingSimulation-311"><span class="linenos">311</span></a>
</span><span id="StreamingSimulation-312"><a href="#StreamingSimulation-312"><span class="linenos">312</span></a><span class="sd">            - Uses Matplotlib to create a real-time plot of anomaly scores.</span>
</span><span id="StreamingSimulation-313"><a href="#StreamingSimulation-313"><span class="linenos">313</span></a>
</span><span id="StreamingSimulation-314"><a href="#StreamingSimulation-314"><span class="linenos">314</span></a><span class="sd">            - Displays anomaly scores as a line plot.</span>
</span><span id="StreamingSimulation-315"><a href="#StreamingSimulation-315"><span class="linenos">315</span></a>
</span><span id="StreamingSimulation-316"><a href="#StreamingSimulation-316"><span class="linenos">316</span></a><span class="sd">            - Highlights anomalies exceeding the threshold with red scatter points.</span>
</span><span id="StreamingSimulation-317"><a href="#StreamingSimulation-317"><span class="linenos">317</span></a>
</span><span id="StreamingSimulation-318"><a href="#StreamingSimulation-318"><span class="linenos">318</span></a><span class="sd">            - Dynamically calculates the threshold if enabled, otherwise uses a static threshold.</span>
</span><span id="StreamingSimulation-319"><a href="#StreamingSimulation-319"><span class="linenos">319</span></a>
</span><span id="StreamingSimulation-320"><a href="#StreamingSimulation-320"><span class="linenos">320</span></a><span class="sd">            - Visualizes events as vertical lines and shaded regions with customizable labels and colors.</span>
</span><span id="StreamingSimulation-321"><a href="#StreamingSimulation-321"><span class="linenos">321</span></a>
</span><span id="StreamingSimulation-322"><a href="#StreamingSimulation-322"><span class="linenos">322</span></a><span class="sd">        Interactive Mode:</span>
</span><span id="StreamingSimulation-323"><a href="#StreamingSimulation-323"><span class="linenos">323</span></a>
</span><span id="StreamingSimulation-324"><a href="#StreamingSimulation-324"><span class="linenos">324</span></a><span class="sd">                - Uses Matplotlib&#39;s interactive mode (`plt.ion()`) to update the plot in real-time.</span>
</span><span id="StreamingSimulation-325"><a href="#StreamingSimulation-325"><span class="linenos">325</span></a>
</span><span id="StreamingSimulation-326"><a href="#StreamingSimulation-326"><span class="linenos">326</span></a><span class="sd">                - Ensures the plot is cleared and updated with new data during each iteration.</span>
</span><span id="StreamingSimulation-327"><a href="#StreamingSimulation-327"><span class="linenos">327</span></a>
</span><span id="StreamingSimulation-328"><a href="#StreamingSimulation-328"><span class="linenos">328</span></a><span class="sd">        Cleanup:</span>
</span><span id="StreamingSimulation-329"><a href="#StreamingSimulation-329"><span class="linenos">329</span></a><span class="sd">                - Disables interactive mode (`plt.ioff()`) and closes all figures to free memory after</span>
</span><span id="StreamingSimulation-330"><a href="#StreamingSimulation-330"><span class="linenos">330</span></a><span class="sd">                the loop ends.</span>
</span><span id="StreamingSimulation-331"><a href="#StreamingSimulation-331"><span class="linenos">331</span></a>
</span><span id="StreamingSimulation-332"><a href="#StreamingSimulation-332"><span class="linenos">332</span></a><span class="sd">        Raises:</span>
</span><span id="StreamingSimulation-333"><a href="#StreamingSimulation-333"><span class="linenos">333</span></a><span class="sd">            queue.Empty: If the plot queue is empty and no data is available within the timeout.</span>
</span><span id="StreamingSimulation-334"><a href="#StreamingSimulation-334"><span class="linenos">334</span></a>
</span><span id="StreamingSimulation-335"><a href="#StreamingSimulation-335"><span class="linenos">335</span></a><span class="sd">        Notes:</span>
</span><span id="StreamingSimulation-336"><a href="#StreamingSimulation-336"><span class="linenos">336</span></a><span class="sd">            - This method assumes `self.plot_queue` is a thread-safe queue containing tuples of</span>
</span><span id="StreamingSimulation-337"><a href="#StreamingSimulation-337"><span class="linenos">337</span></a><span class="sd">              filtered data and anomaly scores.</span>
</span><span id="StreamingSimulation-338"><a href="#StreamingSimulation-338"><span class="linenos">338</span></a>
</span><span id="StreamingSimulation-339"><a href="#StreamingSimulation-339"><span class="linenos">339</span></a><span class="sd">            - The `self.events` attribute should be a DataFrame with columns &#39;start&#39;, &#39;end&#39;,</span>
</span><span id="StreamingSimulation-340"><a href="#StreamingSimulation-340"><span class="linenos">340</span></a><span class="sd">              &#39;color&#39;, and &#39;label&#39; to define event visualization.</span>
</span><span id="StreamingSimulation-341"><a href="#StreamingSimulation-341"><span class="linenos">341</span></a><span class="sd">        &quot;&quot;&quot;</span>
</span><span id="StreamingSimulation-342"><a href="#StreamingSimulation-342"><span class="linenos">342</span></a>        
</span><span id="StreamingSimulation-343"><a href="#StreamingSimulation-343"><span class="linenos">343</span></a>        <span class="n">plt</span><span class="o">.</span><span class="n">ion</span><span class="p">()</span>  <span class="c1"># Enable interactive mode</span>
</span><span id="StreamingSimulation-344"><a href="#StreamingSimulation-344"><span class="linenos">344</span></a>        <span class="k">while</span> <span class="bp">self</span><span class="o">.</span><span class="n">streaming_active</span> <span class="ow">or</span> <span class="ow">not</span> <span class="bp">self</span><span class="o">.</span><span class="n">plot_queue</span><span class="o">.</span><span class="n">empty</span><span class="p">():</span>
</span><span id="StreamingSimulation-345"><a href="#StreamingSimulation-345"><span class="linenos">345</span></a>            <span class="k">try</span><span class="p">:</span>
</span><span id="StreamingSimulation-346"><a href="#StreamingSimulation-346"><span class="linenos">346</span></a>                <span class="n">filtered_data</span><span class="p">,</span> <span class="n">filtered_scores</span> <span class="o">=</span> <span class="bp">self</span><span class="o">.</span><span class="n">plot_queue</span><span class="o">.</span><span class="n">get</span><span class="p">(</span><span class="n">timeout</span><span class="o">=</span><span class="mi">1</span><span class="p">)</span>
</span><span id="StreamingSimulation-347"><a href="#StreamingSimulation-347"><span class="linenos">347</span></a>                <span class="n">plt</span><span class="o">.</span><span class="n">clf</span><span class="p">()</span>  <span class="c1"># Clear the current figure</span>
</span><span id="StreamingSimulation-348"><a href="#StreamingSimulation-348"><span class="linenos">348</span></a>                <span class="n">plt</span><span class="o">.</span><span class="n">figure</span><span class="p">(</span><span class="n">figsize</span><span class="o">=</span><span class="p">(</span><span class="mi">12</span><span class="p">,</span> <span class="mi">6</span><span class="p">))</span>
</span><span id="StreamingSimulation-349"><a href="#StreamingSimulation-349"><span class="linenos">349</span></a>                <span class="n">plt</span><span class="o">.</span><span class="n">plot</span><span class="p">(</span><span class="n">filtered_data</span><span class="o">.</span><span class="n">index</span><span class="p">,</span> <span class="n">filtered_scores</span> <span class="o">*</span> <span class="o">-</span><span class="mi">1</span><span class="p">,</span> <span class="n">label</span><span class="o">=</span><span class="s1">&#39;Anomaly Scores&#39;</span><span class="p">,</span> <span class="n">color</span><span class="o">=</span><span class="s1">&#39;blue&#39;</span><span class="p">)</span>
</span><span id="StreamingSimulation-350"><a href="#StreamingSimulation-350"><span class="linenos">350</span></a>
</span><span id="StreamingSimulation-351"><a href="#StreamingSimulation-351"><span class="linenos">351</span></a>                <span class="c1"># Determine the threshold (static or dynamic)</span>
</span><span id="StreamingSimulation-352"><a href="#StreamingSimulation-352"><span class="linenos">352</span></a>                <span class="n">current_threshold</span> <span class="o">=</span> <span class="bp">self</span><span class="o">.</span><span class="n">_calculate_dynamic_threshold</span><span class="p">()</span> <span class="k">if</span> <span class="bp">self</span><span class="o">.</span><span class="n">dynamic_threshold</span> <span class="k">else</span> <span class="bp">self</span><span class="o">.</span><span class="n">threshold</span>
</span><span id="StreamingSimulation-353"><a href="#StreamingSimulation-353"><span class="linenos">353</span></a>                <span class="n">plt</span><span class="o">.</span><span class="n">axhline</span><span class="p">(</span><span class="n">y</span><span class="o">=</span><span class="n">current_threshold</span><span class="p">,</span> <span class="n">color</span><span class="o">=</span><span class="s1">&#39;cyan&#39;</span><span class="p">,</span> <span class="n">linestyle</span><span class="o">=</span><span class="s1">&#39;--&#39;</span><span class="p">,</span> <span class="n">label</span><span class="o">=</span><span class="s1">&#39;Threshold&#39;</span><span class="p">)</span>
</span><span id="StreamingSimulation-354"><a href="#StreamingSimulation-354"><span class="linenos">354</span></a>
</span><span id="StreamingSimulation-355"><a href="#StreamingSimulation-355"><span class="linenos">355</span></a>                <span class="c1"># Highlight anomalies</span>
</span><span id="StreamingSimulation-356"><a href="#StreamingSimulation-356"><span class="linenos">356</span></a>                <span class="k">for</span> <span class="n">i</span> <span class="ow">in</span> <span class="nb">range</span><span class="p">(</span><span class="nb">len</span><span class="p">(</span><span class="n">filtered_scores</span><span class="p">)):</span>
</span><span id="StreamingSimulation-357"><a href="#StreamingSimulation-357"><span class="linenos">357</span></a>                    <span class="k">if</span> <span class="n">filtered_scores</span><span class="p">[</span><span class="n">i</span><span class="p">]</span> <span class="o">*</span> <span class="o">-</span><span class="mi">1</span> <span class="o">&gt;</span> <span class="n">current_threshold</span><span class="p">:</span>
</span><span id="StreamingSimulation-358"><a href="#StreamingSimulation-358"><span class="linenos">358</span></a>                        <span class="n">plt</span><span class="o">.</span><span class="n">scatter</span><span class="p">(</span><span class="n">filtered_data</span><span class="o">.</span><span class="n">index</span><span class="p">[</span><span class="n">i</span><span class="p">],</span> <span class="n">filtered_scores</span><span class="p">[</span><span class="n">i</span><span class="p">]</span> <span class="o">*</span> <span class="o">-</span><span class="mi">1</span><span class="p">,</span> <span class="n">color</span><span class="o">=</span><span class="s1">&#39;red&#39;</span><span class="p">)</span>
</span><span id="StreamingSimulation-359"><a href="#StreamingSimulation-359"><span class="linenos">359</span></a>
</span><span id="StreamingSimulation-360"><a href="#StreamingSimulation-360"><span class="linenos">360</span></a>                <span class="c1"># Plot events as vertical lines</span>
</span><span id="StreamingSimulation-361"><a href="#StreamingSimulation-361"><span class="linenos">361</span></a>                <span class="k">if</span> <span class="bp">self</span><span class="o">.</span><span class="n">events</span> <span class="ow">is</span> <span class="ow">not</span> <span class="kc">None</span><span class="p">:</span>
</span><span id="StreamingSimulation-362"><a href="#StreamingSimulation-362"><span class="linenos">362</span></a>                    <span class="k">for</span> <span class="n">_</span><span class="p">,</span> <span class="n">event</span> <span class="ow">in</span> <span class="bp">self</span><span class="o">.</span><span class="n">events</span><span class="o">.</span><span class="n">iterrows</span><span class="p">():</span>
</span><span id="StreamingSimulation-363"><a href="#StreamingSimulation-363"><span class="linenos">363</span></a>                        <span class="n">event_start</span> <span class="o">=</span> <span class="n">pd</span><span class="o">.</span><span class="n">to_datetime</span><span class="p">(</span><span class="n">event</span><span class="p">[</span><span class="s1">&#39;start&#39;</span><span class="p">])</span>
</span><span id="StreamingSimulation-364"><a href="#StreamingSimulation-364"><span class="linenos">364</span></a>                        <span class="n">event_end</span> <span class="o">=</span> <span class="n">pd</span><span class="o">.</span><span class="n">to_datetime</span><span class="p">(</span><span class="n">event</span><span class="p">[</span><span class="s1">&#39;end&#39;</span><span class="p">])</span>
</span><span id="StreamingSimulation-365"><a href="#StreamingSimulation-365"><span class="linenos">365</span></a>                        <span class="n">color</span> <span class="o">=</span> <span class="n">event</span><span class="p">[</span><span class="s1">&#39;color&#39;</span><span class="p">]</span>
</span><span id="StreamingSimulation-366"><a href="#StreamingSimulation-366"><span class="linenos">366</span></a>                        <span class="n">label</span> <span class="o">=</span> <span class="n">event</span><span class="p">[</span><span class="s1">&#39;label&#39;</span><span class="p">]</span>
</span><span id="StreamingSimulation-367"><a href="#StreamingSimulation-367"><span class="linenos">367</span></a>                        <span class="k">if</span> <span class="n">event_start</span><span class="o">.</span><span class="n">date</span><span class="p">()</span> <span class="o">==</span> <span class="n">filtered_data</span><span class="o">.</span><span class="n">index</span><span class="p">[</span><span class="o">-</span><span class="mi">1</span><span class="p">]</span><span class="o">.</span><span class="n">date</span><span class="p">():</span>
</span><span id="StreamingSimulation-368"><a href="#StreamingSimulation-368"><span class="linenos">368</span></a>                            <span class="n">plt</span><span class="o">.</span><span class="n">axvline</span><span class="p">(</span><span class="n">x</span><span class="o">=</span><span class="n">event_start</span><span class="p">,</span> <span class="n">color</span><span class="o">=</span><span class="n">color</span><span class="p">,</span> <span class="n">linestyle</span><span class="o">=</span><span class="s1">&#39;--&#39;</span><span class="p">,</span> <span class="n">label</span><span class="o">=</span><span class="n">label</span><span class="p">)</span>
</span><span id="StreamingSimulation-369"><a href="#StreamingSimulation-369"><span class="linenos">369</span></a>                            <span class="n">plt</span><span class="o">.</span><span class="n">axvspan</span><span class="p">(</span><span class="n">event_start</span><span class="p">,</span> <span class="n">event_end</span><span class="p">,</span> <span class="n">color</span><span class="o">=</span><span class="n">color</span><span class="p">,</span> <span class="n">alpha</span><span class="o">=</span><span class="mf">0.3</span><span class="p">)</span>
</span><span id="StreamingSimulation-370"><a href="#StreamingSimulation-370"><span class="linenos">370</span></a>                            <span class="n">plt</span><span class="o">.</span><span class="n">axvline</span><span class="p">(</span><span class="n">x</span><span class="o">=</span><span class="n">event_end</span><span class="p">,</span> <span class="n">color</span><span class="o">=</span><span class="n">color</span><span class="p">,</span> <span class="n">linestyle</span><span class="o">=</span><span class="s1">&#39;--&#39;</span><span class="p">)</span>
</span><span id="StreamingSimulation-371"><a href="#StreamingSimulation-371"><span class="linenos">371</span></a>
</span><span id="StreamingSimulation-372"><a href="#StreamingSimulation-372"><span class="linenos">372</span></a>                <span class="n">plt</span><span class="o">.</span><span class="n">xlabel</span><span class="p">(</span><span class="s1">&#39;Time&#39;</span><span class="p">)</span>
</span><span id="StreamingSimulation-373"><a href="#StreamingSimulation-373"><span class="linenos">373</span></a>                <span class="n">plt</span><span class="o">.</span><span class="n">ylabel</span><span class="p">(</span><span class="s1">&#39;Anomaly Score&#39;</span><span class="p">)</span>
</span><span id="StreamingSimulation-374"><a href="#StreamingSimulation-374"><span class="linenos">374</span></a>                <span class="n">plt</span><span class="o">.</span><span class="n">title</span><span class="p">(</span><span class="s1">&#39;Anomaly Detection with Events&#39;</span><span class="p">)</span>
</span><span id="StreamingSimulation-375"><a href="#StreamingSimulation-375"><span class="linenos">375</span></a>                <span class="n">plt</span><span class="o">.</span><span class="n">xlim</span><span class="p">(</span><span class="n">filtered_data</span><span class="o">.</span><span class="n">index</span><span class="p">[</span><span class="mi">0</span><span class="p">],</span> <span class="n">filtered_data</span><span class="o">.</span><span class="n">index</span><span class="p">[</span><span class="o">-</span><span class="mi">1</span><span class="p">])</span>
</span><span id="StreamingSimulation-376"><a href="#StreamingSimulation-376"><span class="linenos">376</span></a>                <span class="n">plt</span><span class="o">.</span><span class="n">legend</span><span class="p">()</span>
</span><span id="StreamingSimulation-377"><a href="#StreamingSimulation-377"><span class="linenos">377</span></a>                <span class="n">plt</span><span class="o">.</span><span class="n">pause</span><span class="p">(</span><span class="mf">0.01</span><span class="p">)</span>
</span><span id="StreamingSimulation-378"><a href="#StreamingSimulation-378"><span class="linenos">378</span></a>            <span class="k">except</span> <span class="n">queue</span><span class="o">.</span><span class="n">Empty</span><span class="p">:</span>
</span><span id="StreamingSimulation-379"><a href="#StreamingSimulation-379"><span class="linenos">379</span></a>                <span class="k">continue</span>
</span><span id="StreamingSimulation-380"><a href="#StreamingSimulation-380"><span class="linenos">380</span></a>        <span class="n">plt</span><span class="o">.</span><span class="n">ioff</span><span class="p">()</span>  <span class="c1"># Disable interactive mode</span>
</span><span id="StreamingSimulation-381"><a href="#StreamingSimulation-381"><span class="linenos">381</span></a>        <span class="n">plt</span><span class="o">.</span><span class="n">show</span><span class="p">()</span>
</span><span id="StreamingSimulation-382"><a href="#StreamingSimulation-382"><span class="linenos">382</span></a>        <span class="n">plt</span><span class="o">.</span><span class="n">close</span><span class="p">(</span><span class="s1">&#39;all&#39;</span><span class="p">)</span>  <span class="c1"># Close all figures to free memory</span>
</span><span id="StreamingSimulation-383"><a href="#StreamingSimulation-383"><span class="linenos">383</span></a>
</span><span id="StreamingSimulation-384"><a href="#StreamingSimulation-384"><span class="linenos">384</span></a>    <span class="k">def</span><span class="w"> </span><span class="nf">process_stream</span><span class="p">(</span><span class="bp">self</span><span class="p">):</span>
</span><span id="StreamingSimulation-385"><a href="#StreamingSimulation-385"><span class="linenos">385</span></a><span class="w">        </span><span class="sd">&quot;&quot;&quot;</span>
</span><span id="StreamingSimulation-386"><a href="#StreamingSimulation-386"><span class="linenos">386</span></a><span class="sd">        Consume data from the queue and process it with the anomaly detector.</span>
</span><span id="StreamingSimulation-387"><a href="#StreamingSimulation-387"><span class="linenos">387</span></a>
</span><span id="StreamingSimulation-388"><a href="#StreamingSimulation-388"><span class="linenos">388</span></a><span class="sd">        This method continuously retrieves data chunks from a queue, processes them,</span>
</span><span id="StreamingSimulation-389"><a href="#StreamingSimulation-389"><span class="linenos">389</span></a><span class="sd">        and performs anomaly detection using a pre-trained detector. The results are</span>
</span><span id="StreamingSimulation-390"><a href="#StreamingSimulation-390"><span class="linenos">390</span></a><span class="sd">        then prepared for visualization and sent to a plotting queue.</span>
</span><span id="StreamingSimulation-391"><a href="#StreamingSimulation-391"><span class="linenos">391</span></a>
</span><span id="StreamingSimulation-392"><a href="#StreamingSimulation-392"><span class="linenos">392</span></a><span class="sd">        Workflow:</span>
</span><span id="StreamingSimulation-393"><a href="#StreamingSimulation-393"><span class="linenos">393</span></a>
</span><span id="StreamingSimulation-394"><a href="#StreamingSimulation-394"><span class="linenos">394</span></a><span class="sd">            1- Retrieve a chunk of data from the queue.</span>
</span><span id="StreamingSimulation-395"><a href="#StreamingSimulation-395"><span class="linenos">395</span></a>
</span><span id="StreamingSimulation-396"><a href="#StreamingSimulation-396"><span class="linenos">396</span></a><span class="sd">            2- Append the chunk to the historical data, maintaining a rolling window of the last 5000 records.</span>
</span><span id="StreamingSimulation-397"><a href="#StreamingSimulation-397"><span class="linenos">397</span></a>
</span><span id="StreamingSimulation-398"><a href="#StreamingSimulation-398"><span class="linenos">398</span></a><span class="sd">            3- Preprocess the data for anomaly detection.</span>
</span><span id="StreamingSimulation-399"><a href="#StreamingSimulation-399"><span class="linenos">399</span></a>
</span><span id="StreamingSimulation-400"><a href="#StreamingSimulation-400"><span class="linenos">400</span></a><span class="sd">            4- Train the anomaly detector if it is not already trained and sufficient data is available.</span>
</span><span id="StreamingSimulation-401"><a href="#StreamingSimulation-401"><span class="linenos">401</span></a>
</span><span id="StreamingSimulation-402"><a href="#StreamingSimulation-402"><span class="linenos">402</span></a><span class="sd">            5- Perform anomaly detection on the current chunk if the detector is trained.</span>
</span><span id="StreamingSimulation-403"><a href="#StreamingSimulation-403"><span class="linenos">403</span></a>
</span><span id="StreamingSimulation-404"><a href="#StreamingSimulation-404"><span class="linenos">404</span></a><span class="sd">            6- Update historical scores and count the number of anomalies detected in the current chunk.</span>
</span><span id="StreamingSimulation-405"><a href="#StreamingSimulation-405"><span class="linenos">405</span></a>
</span><span id="StreamingSimulation-406"><a href="#StreamingSimulation-406"><span class="linenos">406</span></a><span class="sd">            7- Filter historical data and scores to include only the last three hours of data.</span>
</span><span id="StreamingSimulation-407"><a href="#StreamingSimulation-407"><span class="linenos">407</span></a>
</span><span id="StreamingSimulation-408"><a href="#StreamingSimulation-408"><span class="linenos">408</span></a><span class="sd">            8- Send the filtered data and scores to the plotting queue for visualization.</span>
</span><span id="StreamingSimulation-409"><a href="#StreamingSimulation-409"><span class="linenos">409</span></a>
</span><span id="StreamingSimulation-410"><a href="#StreamingSimulation-410"><span class="linenos">410</span></a><span class="sd">        Exceptions:</span>
</span><span id="StreamingSimulation-411"><a href="#StreamingSimulation-411"><span class="linenos">411</span></a>
</span><span id="StreamingSimulation-412"><a href="#StreamingSimulation-412"><span class="linenos">412</span></a><span class="sd">            - Handles `queue.Empty` exceptions when the queue is empty and continues processing.</span>
</span><span id="StreamingSimulation-413"><a href="#StreamingSimulation-413"><span class="linenos">413</span></a>
</span><span id="StreamingSimulation-414"><a href="#StreamingSimulation-414"><span class="linenos">414</span></a><span class="sd">            - Catches and logs any other exceptions that occur during processing.</span>
</span><span id="StreamingSimulation-415"><a href="#StreamingSimulation-415"><span class="linenos">415</span></a>
</span><span id="StreamingSimulation-416"><a href="#StreamingSimulation-416"><span class="linenos">416</span></a><span class="sd">        Attributes:</span>
</span><span id="StreamingSimulation-417"><a href="#StreamingSimulation-417"><span class="linenos">417</span></a>
</span><span id="StreamingSimulation-418"><a href="#StreamingSimulation-418"><span class="linenos">418</span></a><span class="sd">            - self.streaming_active (bool): Flag to control the streaming process.</span>
</span><span id="StreamingSimulation-419"><a href="#StreamingSimulation-419"><span class="linenos">419</span></a>
</span><span id="StreamingSimulation-420"><a href="#StreamingSimulation-420"><span class="linenos">420</span></a><span class="sd">            - self.queue (queue.Queue): Queue from which data chunks are consumed.</span>
</span><span id="StreamingSimulation-421"><a href="#StreamingSimulation-421"><span class="linenos">421</span></a>
</span><span id="StreamingSimulation-422"><a href="#StreamingSimulation-422"><span class="linenos">422</span></a><span class="sd">            - self.historical_data (pd.DataFrame): DataFrame storing historical data for processing.</span>
</span><span id="StreamingSimulation-423"><a href="#StreamingSimulation-423"><span class="linenos">423</span></a>
</span><span id="StreamingSimulation-424"><a href="#StreamingSimulation-424"><span class="linenos">424</span></a><span class="sd">            - self.historical_scores (np.ndarray): Array storing historical anomaly scores.</span>
</span><span id="StreamingSimulation-425"><a href="#StreamingSimulation-425"><span class="linenos">425</span></a>
</span><span id="StreamingSimulation-426"><a href="#StreamingSimulation-426"><span class="linenos">426</span></a><span class="sd">            - self.window_size (int): Size of the rolling window for preprocessing.</span>
</span><span id="StreamingSimulation-427"><a href="#StreamingSimulation-427"><span class="linenos">427</span></a>
</span><span id="StreamingSimulation-428"><a href="#StreamingSimulation-428"><span class="linenos">428</span></a><span class="sd">            - self.detector (object): Anomaly detector instance with `fit` and `detect` methods.</span>
</span><span id="StreamingSimulation-429"><a href="#StreamingSimulation-429"><span class="linenos">429</span></a>
</span><span id="StreamingSimulation-430"><a href="#StreamingSimulation-430"><span class="linenos">430</span></a><span class="sd">            - self.plot_queue (queue.Queue): Queue to send data and scores for visualization.</span>
</span><span id="StreamingSimulation-431"><a href="#StreamingSimulation-431"><span class="linenos">431</span></a><span class="sd">        &quot;&quot;&quot;</span>
</span><span id="StreamingSimulation-432"><a href="#StreamingSimulation-432"><span class="linenos">432</span></a>        
</span><span id="StreamingSimulation-433"><a href="#StreamingSimulation-433"><span class="linenos">433</span></a>        <span class="k">while</span> <span class="bp">self</span><span class="o">.</span><span class="n">streaming_active</span><span class="p">:</span>
</span><span id="StreamingSimulation-434"><a href="#StreamingSimulation-434"><span class="linenos">434</span></a>            <span class="k">try</span><span class="p">:</span>
</span><span id="StreamingSimulation-435"><a href="#StreamingSimulation-435"><span class="linenos">435</span></a>                <span class="n">chunk</span> <span class="o">=</span> <span class="bp">self</span><span class="o">.</span><span class="n">queue</span><span class="o">.</span><span class="n">get</span><span class="p">(</span><span class="n">timeout</span><span class="o">=</span><span class="mi">1</span><span class="p">)</span>
</span><span id="StreamingSimulation-436"><a href="#StreamingSimulation-436"><span class="linenos">436</span></a>                <span class="k">if</span> <span class="n">chunk</span> <span class="ow">is</span> <span class="ow">not</span> <span class="kc">None</span><span class="p">:</span>
</span><span id="StreamingSimulation-437"><a href="#StreamingSimulation-437"><span class="linenos">437</span></a>                    <span class="bp">self</span><span class="o">.</span><span class="n">historical_data</span> <span class="o">=</span> <span class="n">pd</span><span class="o">.</span><span class="n">concat</span><span class="p">([</span><span class="bp">self</span><span class="o">.</span><span class="n">historical_data</span><span class="p">,</span> <span class="n">chunk</span><span class="p">])</span><span class="o">.</span><span class="n">iloc</span><span class="p">[</span><span class="o">-</span><span class="mi">5000</span><span class="p">:]</span>
</span><span id="StreamingSimulation-438"><a href="#StreamingSimulation-438"><span class="linenos">438</span></a>                    <span class="n">processed_data</span> <span class="o">=</span> <span class="bp">self</span><span class="o">.</span><span class="n">preprocess</span><span class="p">(</span><span class="bp">self</span><span class="o">.</span><span class="n">historical_data</span><span class="o">.</span><span class="n">iloc</span><span class="p">[</span><span class="o">-</span><span class="bp">self</span><span class="o">.</span><span class="n">window_size</span><span class="p">:])</span>
</span><span id="StreamingSimulation-439"><a href="#StreamingSimulation-439"><span class="linenos">439</span></a>
</span><span id="StreamingSimulation-440"><a href="#StreamingSimulation-440"><span class="linenos">440</span></a>                    <span class="k">if</span> <span class="ow">not</span> <span class="bp">self</span><span class="o">.</span><span class="n">detector</span><span class="o">.</span><span class="n">trained</span> <span class="ow">and</span> <span class="nb">len</span><span class="p">(</span><span class="n">processed_data</span><span class="p">)</span> <span class="o">&gt;=</span> <span class="bp">self</span><span class="o">.</span><span class="n">detector</span><span class="o">.</span><span class="n">window_size</span><span class="p">:</span>
</span><span id="StreamingSimulation-441"><a href="#StreamingSimulation-441"><span class="linenos">441</span></a>                        <span class="bp">self</span><span class="o">.</span><span class="n">detector</span><span class="o">.</span><span class="n">fit</span><span class="p">(</span><span class="n">processed_data</span><span class="p">)</span>
</span><span id="StreamingSimulation-442"><a href="#StreamingSimulation-442"><span class="linenos">442</span></a>
</span><span id="StreamingSimulation-443"><a href="#StreamingSimulation-443"><span class="linenos">443</span></a>                    <span class="k">if</span> <span class="bp">self</span><span class="o">.</span><span class="n">detector</span><span class="o">.</span><span class="n">trained</span><span class="p">:</span>
</span><span id="StreamingSimulation-444"><a href="#StreamingSimulation-444"><span class="linenos">444</span></a>                        <span class="n">predictions</span><span class="p">,</span> <span class="n">scores</span> <span class="o">=</span> <span class="bp">self</span><span class="o">.</span><span class="n">detector</span><span class="o">.</span><span class="n">detect</span><span class="p">(</span><span class="bp">self</span><span class="o">.</span><span class="n">preprocess</span><span class="p">(</span><span class="n">chunk</span><span class="p">))</span>
</span><span id="StreamingSimulation-445"><a href="#StreamingSimulation-445"><span class="linenos">445</span></a>                        <span class="bp">self</span><span class="o">.</span><span class="n">historical_scores</span> <span class="o">=</span> <span class="n">np</span><span class="o">.</span><span class="n">append</span><span class="p">(</span><span class="bp">self</span><span class="o">.</span><span class="n">historical_scores</span><span class="p">,</span> <span class="n">scores</span><span class="p">)</span>
</span><span id="StreamingSimulation-446"><a href="#StreamingSimulation-446"><span class="linenos">446</span></a>
</span><span id="StreamingSimulation-447"><a href="#StreamingSimulation-447"><span class="linenos">447</span></a>                        <span class="n">anomaly_count</span> <span class="o">=</span> <span class="n">np</span><span class="o">.</span><span class="n">sum</span><span class="p">(</span><span class="n">predictions</span> <span class="o">==</span> <span class="o">-</span><span class="mi">1</span><span class="p">)</span>
</span><span id="StreamingSimulation-448"><a href="#StreamingSimulation-448"><span class="linenos">448</span></a>                        <span class="nb">print</span><span class="p">(</span><span class="sa">f</span><span class="s2">&quot;Detected </span><span class="si">{</span><span class="n">anomaly_count</span><span class="si">}</span><span class="s2"> anomalies in the current chunk.&quot;</span><span class="p">)</span>
</span><span id="StreamingSimulation-449"><a href="#StreamingSimulation-449"><span class="linenos">449</span></a>
</span><span id="StreamingSimulation-450"><a href="#StreamingSimulation-450"><span class="linenos">450</span></a>                        <span class="bp">self</span><span class="o">.</span><span class="n">historical_data</span><span class="o">.</span><span class="n">index</span> <span class="o">=</span> <span class="n">pd</span><span class="o">.</span><span class="n">to_datetime</span><span class="p">(</span><span class="bp">self</span><span class="o">.</span><span class="n">historical_data</span><span class="o">.</span><span class="n">index</span><span class="p">)</span>
</span><span id="StreamingSimulation-451"><a href="#StreamingSimulation-451"><span class="linenos">451</span></a>                        <span class="n">three_hours_ago</span> <span class="o">=</span> <span class="bp">self</span><span class="o">.</span><span class="n">historical_data</span><span class="o">.</span><span class="n">index</span><span class="p">[</span><span class="o">-</span><span class="mi">1</span><span class="p">]</span> <span class="o">-</span> <span class="n">pd</span><span class="o">.</span><span class="n">Timedelta</span><span class="p">(</span><span class="n">hours</span><span class="o">=</span><span class="mi">3</span><span class="p">)</span>
</span><span id="StreamingSimulation-452"><a href="#StreamingSimulation-452"><span class="linenos">452</span></a>                        <span class="n">filtered_data</span> <span class="o">=</span> <span class="bp">self</span><span class="o">.</span><span class="n">historical_data</span><span class="p">[</span><span class="bp">self</span><span class="o">.</span><span class="n">historical_data</span><span class="o">.</span><span class="n">index</span> <span class="o">&gt;=</span> <span class="n">three_hours_ago</span><span class="p">]</span>
</span><span id="StreamingSimulation-453"><a href="#StreamingSimulation-453"><span class="linenos">453</span></a>
</span><span id="StreamingSimulation-454"><a href="#StreamingSimulation-454"><span class="linenos">454</span></a>                        <span class="n">filtered_scores</span> <span class="o">=</span> <span class="bp">self</span><span class="o">.</span><span class="n">historical_scores</span><span class="p">[</span><span class="o">-</span><span class="nb">len</span><span class="p">(</span><span class="n">filtered_data</span><span class="p">):]</span> <span class="k">if</span> <span class="nb">len</span><span class="p">(</span><span class="bp">self</span><span class="o">.</span><span class="n">historical_scores</span><span class="p">)</span> <span class="o">&gt;=</span> <span class="nb">len</span><span class="p">(</span><span class="n">filtered_data</span><span class="p">)</span> <span class="k">else</span> <span class="n">np</span><span class="o">.</span><span class="n">pad</span><span class="p">(</span><span class="bp">self</span><span class="o">.</span><span class="n">historical_scores</span><span class="p">,</span> <span class="p">(</span><span class="nb">len</span><span class="p">(</span><span class="n">filtered_data</span><span class="p">)</span> <span class="o">-</span> <span class="nb">len</span><span class="p">(</span><span class="bp">self</span><span class="o">.</span><span class="n">historical_scores</span><span class="p">),</span> <span class="mi">0</span><span class="p">),</span> <span class="s1">&#39;constant&#39;</span><span class="p">,</span> <span class="n">constant_values</span><span class="o">=</span><span class="mi">0</span><span class="p">)</span>
</span><span id="StreamingSimulation-455"><a href="#StreamingSimulation-455"><span class="linenos">455</span></a>
</span><span id="StreamingSimulation-456"><a href="#StreamingSimulation-456"><span class="linenos">456</span></a>                        <span class="bp">self</span><span class="o">.</span><span class="n">plot_queue</span><span class="o">.</span><span class="n">put</span><span class="p">((</span><span class="n">filtered_data</span><span class="p">,</span> <span class="n">filtered_scores</span><span class="p">))</span>
</span><span id="StreamingSimulation-457"><a href="#StreamingSimulation-457"><span class="linenos">457</span></a>            <span class="k">except</span> <span class="n">queue</span><span class="o">.</span><span class="n">Empty</span><span class="p">:</span>
</span><span id="StreamingSimulation-458"><a href="#StreamingSimulation-458"><span class="linenos">458</span></a>                <span class="k">continue</span>
</span><span id="StreamingSimulation-459"><a href="#StreamingSimulation-459"><span class="linenos">459</span></a>            <span class="k">except</span> <span class="ne">Exception</span> <span class="k">as</span> <span class="n">e</span><span class="p">:</span>
</span><span id="StreamingSimulation-460"><a href="#StreamingSimulation-460"><span class="linenos">460</span></a>                <span class="nb">print</span><span class="p">(</span><span class="sa">f</span><span class="s2">&quot;Error processing stream: </span><span class="si">{</span><span class="n">e</span><span class="si">}</span><span class="s2">&quot;</span><span class="p">)</span>
</span><span id="StreamingSimulation-461"><a href="#StreamingSimulation-461"><span class="linenos">461</span></a>
</span><span id="StreamingSimulation-462"><a href="#StreamingSimulation-462"><span class="linenos">462</span></a>    <span class="k">def</span><span class="w"> </span><span class="nf">run</span><span class="p">(</span><span class="bp">self</span><span class="p">):</span>
</span><span id="StreamingSimulation-463"><a href="#StreamingSimulation-463"><span class="linenos">463</span></a><span class="w">        </span><span class="sd">&quot;&quot;&quot;</span>
</span><span id="StreamingSimulation-464"><a href="#StreamingSimulation-464"><span class="linenos">464</span></a><span class="sd">        Executes the streaming anomaly detection simulation.</span>
</span><span id="StreamingSimulation-465"><a href="#StreamingSimulation-465"><span class="linenos">465</span></a>
</span><span id="StreamingSimulation-466"><a href="#StreamingSimulation-466"><span class="linenos">466</span></a><span class="sd">        This method starts two separate threads:</span>
</span><span id="StreamingSimulation-467"><a href="#StreamingSimulation-467"><span class="linenos">467</span></a>
</span><span id="StreamingSimulation-468"><a href="#StreamingSimulation-468"><span class="linenos">468</span></a><span class="sd">            1. A streaming thread that simulates or handles incoming data.</span>
</span><span id="StreamingSimulation-469"><a href="#StreamingSimulation-469"><span class="linenos">469</span></a>
</span><span id="StreamingSimulation-470"><a href="#StreamingSimulation-470"><span class="linenos">470</span></a><span class="sd">            2. A processing thread that processes the streamed data.</span>
</span><span id="StreamingSimulation-471"><a href="#StreamingSimulation-471"><span class="linenos">471</span></a>
</span><span id="StreamingSimulation-472"><a href="#StreamingSimulation-472"><span class="linenos">472</span></a><span class="sd">        The simulation remains active until interrupted by a KeyboardInterrupt</span>
</span><span id="StreamingSimulation-473"><a href="#StreamingSimulation-473"><span class="linenos">473</span></a><span class="sd">        (e.g., pressing Ctrl+C). Upon interruption, the simulation stops gracefully</span>
</span><span id="StreamingSimulation-474"><a href="#StreamingSimulation-474"><span class="linenos">474</span></a><span class="sd">        by setting `self.streaming_active` to False and joining both threads.</span>
</span><span id="StreamingSimulation-475"><a href="#StreamingSimulation-475"><span class="linenos">475</span></a><span class="sd">        Additionally, this method handles plotting from the main thread.</span>
</span><span id="StreamingSimulation-476"><a href="#StreamingSimulation-476"><span class="linenos">476</span></a><span class="sd">        </span>
</span><span id="StreamingSimulation-477"><a href="#StreamingSimulation-477"><span class="linenos">477</span></a><span class="sd">        Raises:</span>
</span><span id="StreamingSimulation-478"><a href="#StreamingSimulation-478"><span class="linenos">478</span></a><span class="sd">        </span>
</span><span id="StreamingSimulation-479"><a href="#StreamingSimulation-479"><span class="linenos">479</span></a><span class="sd">            KeyboardInterrupt: If the simulation is manually stopped by the user.</span>
</span><span id="StreamingSimulation-480"><a href="#StreamingSimulation-480"><span class="linenos">480</span></a><span class="sd">        &quot;&quot;&quot;</span>
</span><span id="StreamingSimulation-481"><a href="#StreamingSimulation-481"><span class="linenos">481</span></a>       
</span><span id="StreamingSimulation-482"><a href="#StreamingSimulation-482"><span class="linenos">482</span></a>        <span class="bp">self</span><span class="o">.</span><span class="n">streaming_active</span> <span class="o">=</span> <span class="kc">True</span>
</span><span id="StreamingSimulation-483"><a href="#StreamingSimulation-483"><span class="linenos">483</span></a>
</span><span id="StreamingSimulation-484"><a href="#StreamingSimulation-484"><span class="linenos">484</span></a>        <span class="n">stream_thread</span> <span class="o">=</span> <span class="n">threading</span><span class="o">.</span><span class="n">Thread</span><span class="p">(</span><span class="n">target</span><span class="o">=</span><span class="bp">self</span><span class="o">.</span><span class="n">_stream_data</span><span class="p">,</span> <span class="n">daemon</span><span class="o">=</span><span class="kc">True</span><span class="p">)</span>
</span><span id="StreamingSimulation-485"><a href="#StreamingSimulation-485"><span class="linenos">485</span></a>        <span class="n">process_thread</span> <span class="o">=</span> <span class="n">threading</span><span class="o">.</span><span class="n">Thread</span><span class="p">(</span><span class="n">target</span><span class="o">=</span><span class="bp">self</span><span class="o">.</span><span class="n">process_stream</span><span class="p">,</span> <span class="n">daemon</span><span class="o">=</span><span class="kc">True</span><span class="p">)</span>
</span><span id="StreamingSimulation-486"><a href="#StreamingSimulation-486"><span class="linenos">486</span></a>
</span><span id="StreamingSimulation-487"><a href="#StreamingSimulation-487"><span class="linenos">487</span></a>        <span class="n">stream_thread</span><span class="o">.</span><span class="n">start</span><span class="p">()</span>
</span><span id="StreamingSimulation-488"><a href="#StreamingSimulation-488"><span class="linenos">488</span></a>        <span class="n">process_thread</span><span class="o">.</span><span class="n">start</span><span class="p">()</span>
</span><span id="StreamingSimulation-489"><a href="#StreamingSimulation-489"><span class="linenos">489</span></a>
</span><span id="StreamingSimulation-490"><a href="#StreamingSimulation-490"><span class="linenos">490</span></a>        <span class="k">try</span><span class="p">:</span>
</span><span id="StreamingSimulation-491"><a href="#StreamingSimulation-491"><span class="linenos">491</span></a>            <span class="bp">self</span><span class="o">.</span><span class="n">_plot_from_main_thread</span><span class="p">()</span>
</span><span id="StreamingSimulation-492"><a href="#StreamingSimulation-492"><span class="linenos">492</span></a>        <span class="k">except</span> <span class="ne">KeyboardInterrupt</span><span class="p">:</span>
</span><span id="StreamingSimulation-493"><a href="#StreamingSimulation-493"><span class="linenos">493</span></a>            <span class="nb">print</span><span class="p">(</span><span class="s2">&quot;Stopping simulation...&quot;</span><span class="p">)</span>
</span><span id="StreamingSimulation-494"><a href="#StreamingSimulation-494"><span class="linenos">494</span></a>            <span class="bp">self</span><span class="o">.</span><span class="n">streaming_active</span> <span class="o">=</span> <span class="kc">False</span>
</span><span id="StreamingSimulation-495"><a href="#StreamingSimulation-495"><span class="linenos">495</span></a>
</span><span id="StreamingSimulation-496"><a href="#StreamingSimulation-496"><span class="linenos">496</span></a>        <span class="n">stream_thread</span><span class="o">.</span><span class="n">join</span><span class="p">()</span>
</span><span id="StreamingSimulation-497"><a href="#StreamingSimulation-497"><span class="linenos">497</span></a>        <span class="n">process_thread</span><span class="o">.</span><span class="n">join</span><span class="p">()</span>
</span></pre></div>


            <div class="docstring"><p>Simulates real-time data streaming, processes data for anomaly detection, and visualizes results.</p>

<p>Attributes:</p>

<pre><code>- window_size (int): The size of the sliding window for anomaly detection.

- threshold (float): The static threshold for anomaly detection.

- dynamic_threshold (bool): Whether to use a dynamic threshold based on historical scores.

- percentile (int): The percentile used for calculating the dynamic threshold.

- manager (StreamingDataManager): Manages the streaming of data chunks.

- detector (AnomalyDetector): Detects anomalies in the data.

- historical_data (pd.DataFrame): Stores historical data for processing.

- historical_scores (list): Stores historical anomaly scores.

- data_source (pd.DataFrame): The source data for streaming.

- chunk_size (int): The size of each data chunk for streaming.

- stream_interval (int): The interval (in seconds) between streaming chunks.

- queue (queue.Queue): Queue for storing data chunks to be processed.

- plot_queue (queue.Queue): Queue for storing data to be plotted.

- streaming_active (bool): Indicates whether the streaming simulation is active.

- events (pd.DataFrame): DataFrame containing event start and end times, colors, and labels.
=======
            <div class="pdoc-code codehilite"><pre><span></span><span id="StreamingSimulation-127"><a href="#StreamingSimulation-127"><span class="linenos">127</span></a><span class="k">class</span><span class="w"> </span><span class="nc">StreamingSimulation</span><span class="p">:</span>
</span><span id="StreamingSimulation-128"><a href="#StreamingSimulation-128"><span class="linenos">128</span></a><span class="w">    </span><span class="sd">&quot;&quot;&quot;</span>
</span><span id="StreamingSimulation-129"><a href="#StreamingSimulation-129"><span class="linenos">129</span></a><span class="sd">    Module: streaming_anomaly_detection</span>
</span><span id="StreamingSimulation-130"><a href="#StreamingSimulation-130"><span class="linenos">130</span></a>
</span><span id="StreamingSimulation-131"><a href="#StreamingSimulation-131"><span class="linenos">131</span></a><span class="sd">    This module contains the `StreamingSimulation` class, which simulates real-time data streaming, processes the data for anomaly detection, and visualizes the results. It integrates a streaming data manager, an anomaly detector, and event-based visualization.</span>
</span><span id="StreamingSimulation-132"><a href="#StreamingSimulation-132"><span class="linenos">132</span></a>
</span><span id="StreamingSimulation-133"><a href="#StreamingSimulation-133"><span class="linenos">133</span></a><span class="sd">    Classes:</span>
</span><span id="StreamingSimulation-134"><a href="#StreamingSimulation-134"><span class="linenos">134</span></a><span class="sd">        - StreamingSimulation: Simulates real-time data streaming, processes data for anomaly detection, and visualizes results.</span>
</span><span id="StreamingSimulation-135"><a href="#StreamingSimulation-135"><span class="linenos">135</span></a>
</span><span id="StreamingSimulation-136"><a href="#StreamingSimulation-136"><span class="linenos">136</span></a><span class="sd">    Class StreamingSimulation:</span>
</span><span id="StreamingSimulation-137"><a href="#StreamingSimulation-137"><span class="linenos">137</span></a><span class="sd">        Simulates real-time data streaming, processes data for anomaly detection, and visualizes results.</span>
</span><span id="StreamingSimulation-138"><a href="#StreamingSimulation-138"><span class="linenos">138</span></a>
</span><span id="StreamingSimulation-139"><a href="#StreamingSimulation-139"><span class="linenos">139</span></a><span class="sd">        Attributes:</span>
</span><span id="StreamingSimulation-140"><a href="#StreamingSimulation-140"><span class="linenos">140</span></a><span class="sd">            window_size (int): The size of the sliding window for anomaly detection.</span>
</span><span id="StreamingSimulation-141"><a href="#StreamingSimulation-141"><span class="linenos">141</span></a><span class="sd">            threshold (float): The static threshold for anomaly detection.</span>
</span><span id="StreamingSimulation-142"><a href="#StreamingSimulation-142"><span class="linenos">142</span></a><span class="sd">            dynamic_threshold (bool): Whether to use a dynamic threshold based on historical scores.</span>
</span><span id="StreamingSimulation-143"><a href="#StreamingSimulation-143"><span class="linenos">143</span></a><span class="sd">            percentile (int): The percentile used for calculating the dynamic threshold.</span>
</span><span id="StreamingSimulation-144"><a href="#StreamingSimulation-144"><span class="linenos">144</span></a><span class="sd">            manager (StreamingDataManager): Manages the streaming of data chunks.</span>
</span><span id="StreamingSimulation-145"><a href="#StreamingSimulation-145"><span class="linenos">145</span></a><span class="sd">            detector (AnomalyDetector): Detects anomalies in the data.</span>
</span><span id="StreamingSimulation-146"><a href="#StreamingSimulation-146"><span class="linenos">146</span></a><span class="sd">            historical_data (pd.DataFrame): Stores historical data for processing.</span>
</span><span id="StreamingSimulation-147"><a href="#StreamingSimulation-147"><span class="linenos">147</span></a><span class="sd">            historical_scores (list): Stores historical anomaly scores.</span>
</span><span id="StreamingSimulation-148"><a href="#StreamingSimulation-148"><span class="linenos">148</span></a><span class="sd">            data_source (pd.DataFrame): The source data for streaming.</span>
</span><span id="StreamingSimulation-149"><a href="#StreamingSimulation-149"><span class="linenos">149</span></a><span class="sd">            chunk_size (int): The size of each data chunk for streaming.</span>
</span><span id="StreamingSimulation-150"><a href="#StreamingSimulation-150"><span class="linenos">150</span></a><span class="sd">            stream_interval (int): The interval (in seconds) between streaming chunks.</span>
</span><span id="StreamingSimulation-151"><a href="#StreamingSimulation-151"><span class="linenos">151</span></a><span class="sd">            queue (queue.Queue): Queue for storing data chunks to be processed.</span>
</span><span id="StreamingSimulation-152"><a href="#StreamingSimulation-152"><span class="linenos">152</span></a><span class="sd">            plot_queue (queue.Queue): Queue for storing data to be plotted.</span>
</span><span id="StreamingSimulation-153"><a href="#StreamingSimulation-153"><span class="linenos">153</span></a><span class="sd">            streaming_active (bool): Indicates whether the streaming simulation is active.</span>
</span><span id="StreamingSimulation-154"><a href="#StreamingSimulation-154"><span class="linenos">154</span></a><span class="sd">            events (pd.DataFrame): DataFrame containing event start and end times, colors, and labels.</span>
</span><span id="StreamingSimulation-155"><a href="#StreamingSimulation-155"><span class="linenos">155</span></a>
</span><span id="StreamingSimulation-156"><a href="#StreamingSimulation-156"><span class="linenos">156</span></a><span class="sd">        Methods:</span>
</span><span id="StreamingSimulation-157"><a href="#StreamingSimulation-157"><span class="linenos">157</span></a><span class="sd">            __init__(data: pd.DataFrame, chunk_size=100, stream_interval=1, window_size=120, threshold=0.15, dynamic_threshold=False, percentile=95, events=None):</span>
</span><span id="StreamingSimulation-158"><a href="#StreamingSimulation-158"><span class="linenos">158</span></a><span class="sd">                Initializes the StreamingSimulation instance with the given parameters.</span>
</span><span id="StreamingSimulation-159"><a href="#StreamingSimulation-159"><span class="linenos">159</span></a>
</span><span id="StreamingSimulation-160"><a href="#StreamingSimulation-160"><span class="linenos">160</span></a><span class="sd">            preprocess(chunk: pd.DataFrame) -&gt; np.ndarray:</span>
</span><span id="StreamingSimulation-161"><a href="#StreamingSimulation-161"><span class="linenos">161</span></a><span class="sd">                Preprocesses a data chunk by selecting numeric columns and filling missing values.</span>
</span><span id="StreamingSimulation-162"><a href="#StreamingSimulation-162"><span class="linenos">162</span></a>
</span><span id="StreamingSimulation-163"><a href="#StreamingSimulation-163"><span class="linenos">163</span></a><span class="sd">            _calculate_dynamic_threshold() -&gt; float:</span>
</span><span id="StreamingSimulation-164"><a href="#StreamingSimulation-164"><span class="linenos">164</span></a><span class="sd">                Calculates the dynamic threshold based on the specified percentile of historical scores.</span>
</span><span id="StreamingSimulation-165"><a href="#StreamingSimulation-165"><span class="linenos">165</span></a>
</span><span id="StreamingSimulation-166"><a href="#StreamingSimulation-166"><span class="linenos">166</span></a><span class="sd">            _stream_data():</span>
</span><span id="StreamingSimulation-167"><a href="#StreamingSimulation-167"><span class="linenos">167</span></a><span class="sd">                Simulates real-time data streaming by adding data chunks to the queue.</span>
</span><span id="StreamingSimulation-168"><a href="#StreamingSimulation-168"><span class="linenos">168</span></a>
</span><span id="StreamingSimulation-169"><a href="#StreamingSimulation-169"><span class="linenos">169</span></a><span class="sd">            _plot_from_main_thread():</span>
</span><span id="StreamingSimulation-170"><a href="#StreamingSimulation-170"><span class="linenos">170</span></a><span class="sd">                Continuously plots data and anomaly scores from the main thread, including event visualization.</span>
</span><span id="StreamingSimulation-171"><a href="#StreamingSimulation-171"><span class="linenos">171</span></a>
</span><span id="StreamingSimulation-172"><a href="#StreamingSimulation-172"><span class="linenos">172</span></a><span class="sd">            process_stream():</span>
</span><span id="StreamingSimulation-173"><a href="#StreamingSimulation-173"><span class="linenos">173</span></a><span class="sd">                Consumes data from the queue, processes it with the anomaly detector, and updates historical data and scores.</span>
</span><span id="StreamingSimulation-174"><a href="#StreamingSimulation-174"><span class="linenos">174</span></a>
</span><span id="StreamingSimulation-175"><a href="#StreamingSimulation-175"><span class="linenos">175</span></a><span class="sd">            run():</span>
</span><span id="StreamingSimulation-176"><a href="#StreamingSimulation-176"><span class="linenos">176</span></a><span class="sd">                Starts the streaming, processing, and plotting threads. Handles graceful shutdown on interruption.</span>
</span><span id="StreamingSimulation-177"><a href="#StreamingSimulation-177"><span class="linenos">177</span></a><span class="sd">    &quot;&quot;&quot;</span>
</span><span id="StreamingSimulation-178"><a href="#StreamingSimulation-178"><span class="linenos">178</span></a>    <span class="k">def</span><span class="w"> </span><span class="fm">__init__</span><span class="p">(</span><span class="bp">self</span><span class="p">,</span> <span class="n">data</span><span class="p">:</span> <span class="n">pd</span><span class="o">.</span><span class="n">DataFrame</span><span class="p">,</span> <span class="n">chunk_size</span><span class="o">=</span><span class="mi">100</span><span class="p">,</span> <span class="n">stream_interval</span><span class="o">=</span><span class="mi">1</span><span class="p">,</span> <span class="n">window_size</span><span class="o">=</span><span class="mi">120</span><span class="p">,</span> <span class="n">threshold</span><span class="o">=</span><span class="mf">0.15</span><span class="p">,</span> <span class="n">dynamic_threshold</span><span class="o">=</span><span class="kc">False</span><span class="p">,</span> <span class="n">percentile</span><span class="o">=</span><span class="mi">95</span><span class="p">,</span> <span class="n">events</span><span class="o">=</span><span class="kc">None</span><span class="p">):</span>
</span><span id="StreamingSimulation-179"><a href="#StreamingSimulation-179"><span class="linenos">179</span></a>        <span class="bp">self</span><span class="o">.</span><span class="n">window_size</span> <span class="o">=</span> <span class="n">window_size</span>
</span><span id="StreamingSimulation-180"><a href="#StreamingSimulation-180"><span class="linenos">180</span></a>        <span class="bp">self</span><span class="o">.</span><span class="n">threshold</span> <span class="o">=</span> <span class="n">threshold</span>
</span><span id="StreamingSimulation-181"><a href="#StreamingSimulation-181"><span class="linenos">181</span></a>        <span class="bp">self</span><span class="o">.</span><span class="n">dynamic_threshold</span> <span class="o">=</span> <span class="n">dynamic_threshold</span>
</span><span id="StreamingSimulation-182"><a href="#StreamingSimulation-182"><span class="linenos">182</span></a>        <span class="bp">self</span><span class="o">.</span><span class="n">percentile</span> <span class="o">=</span> <span class="n">percentile</span>
</span><span id="StreamingSimulation-183"><a href="#StreamingSimulation-183"><span class="linenos">183</span></a>        <span class="bp">self</span><span class="o">.</span><span class="n">manager</span> <span class="o">=</span> <span class="n">StreamingDataManager</span><span class="p">(</span><span class="n">data</span><span class="p">,</span> <span class="n">chunk_size</span><span class="p">,</span> <span class="n">stream_interval</span><span class="p">)</span>
</span><span id="StreamingSimulation-184"><a href="#StreamingSimulation-184"><span class="linenos">184</span></a>        <span class="bp">self</span><span class="o">.</span><span class="n">detector</span> <span class="o">=</span> <span class="n">AnomalyDetector</span><span class="p">(</span><span class="bp">self</span><span class="o">.</span><span class="n">window_size</span><span class="p">)</span>
</span><span id="StreamingSimulation-185"><a href="#StreamingSimulation-185"><span class="linenos">185</span></a>        <span class="bp">self</span><span class="o">.</span><span class="n">historical_data</span> <span class="o">=</span> <span class="n">pd</span><span class="o">.</span><span class="n">DataFrame</span><span class="p">()</span>
</span><span id="StreamingSimulation-186"><a href="#StreamingSimulation-186"><span class="linenos">186</span></a>        <span class="bp">self</span><span class="o">.</span><span class="n">historical_scores</span> <span class="o">=</span> <span class="p">[]</span>
</span><span id="StreamingSimulation-187"><a href="#StreamingSimulation-187"><span class="linenos">187</span></a>        <span class="bp">self</span><span class="o">.</span><span class="n">data_source</span> <span class="o">=</span> <span class="n">data</span>
</span><span id="StreamingSimulation-188"><a href="#StreamingSimulation-188"><span class="linenos">188</span></a>        <span class="bp">self</span><span class="o">.</span><span class="n">chunk_size</span> <span class="o">=</span> <span class="n">chunk_size</span>
</span><span id="StreamingSimulation-189"><a href="#StreamingSimulation-189"><span class="linenos">189</span></a>        <span class="bp">self</span><span class="o">.</span><span class="n">stream_interval</span> <span class="o">=</span> <span class="n">stream_interval</span>
</span><span id="StreamingSimulation-190"><a href="#StreamingSimulation-190"><span class="linenos">190</span></a>        <span class="bp">self</span><span class="o">.</span><span class="n">queue</span> <span class="o">=</span> <span class="n">queue</span><span class="o">.</span><span class="n">Queue</span><span class="p">()</span>
</span><span id="StreamingSimulation-191"><a href="#StreamingSimulation-191"><span class="linenos">191</span></a>        <span class="bp">self</span><span class="o">.</span><span class="n">plot_queue</span> <span class="o">=</span> <span class="n">queue</span><span class="o">.</span><span class="n">Queue</span><span class="p">()</span>
</span><span id="StreamingSimulation-192"><a href="#StreamingSimulation-192"><span class="linenos">192</span></a>        <span class="bp">self</span><span class="o">.</span><span class="n">streaming_active</span> <span class="o">=</span> <span class="kc">False</span>
</span><span id="StreamingSimulation-193"><a href="#StreamingSimulation-193"><span class="linenos">193</span></a>        <span class="bp">self</span><span class="o">.</span><span class="n">events</span> <span class="o">=</span> <span class="n">events</span>  <span class="c1"># DataFrame with event start and end times</span>
</span><span id="StreamingSimulation-194"><a href="#StreamingSimulation-194"><span class="linenos">194</span></a>
</span><span id="StreamingSimulation-195"><a href="#StreamingSimulation-195"><span class="linenos">195</span></a>    <span class="k">def</span><span class="w"> </span><span class="nf">preprocess</span><span class="p">(</span><span class="bp">self</span><span class="p">,</span> <span class="n">chunk</span><span class="p">:</span> <span class="n">pd</span><span class="o">.</span><span class="n">DataFrame</span><span class="p">):</span>
</span><span id="StreamingSimulation-196"><a href="#StreamingSimulation-196"><span class="linenos">196</span></a><span class="w">        </span><span class="sd">&quot;&quot;&quot;</span>
</span><span id="StreamingSimulation-197"><a href="#StreamingSimulation-197"><span class="linenos">197</span></a><span class="sd">        Preprocesses a chunk of data by selecting numeric columns and filling NaN values with 0.</span>
</span><span id="StreamingSimulation-198"><a href="#StreamingSimulation-198"><span class="linenos">198</span></a>
</span><span id="StreamingSimulation-199"><a href="#StreamingSimulation-199"><span class="linenos">199</span></a><span class="sd">        Args:</span>
</span><span id="StreamingSimulation-200"><a href="#StreamingSimulation-200"><span class="linenos">200</span></a><span class="sd">            chunk (pd.DataFrame): The input DataFrame containing the data to preprocess.</span>
</span><span id="StreamingSimulation-201"><a href="#StreamingSimulation-201"><span class="linenos">201</span></a>
</span><span id="StreamingSimulation-202"><a href="#StreamingSimulation-202"><span class="linenos">202</span></a><span class="sd">        Returns:</span>
</span><span id="StreamingSimulation-203"><a href="#StreamingSimulation-203"><span class="linenos">203</span></a><span class="sd">            np.ndarray: A NumPy array containing the preprocessed numeric data.</span>
</span><span id="StreamingSimulation-204"><a href="#StreamingSimulation-204"><span class="linenos">204</span></a><span class="sd">        &quot;&quot;&quot;</span>
</span><span id="StreamingSimulation-205"><a href="#StreamingSimulation-205"><span class="linenos">205</span></a>        <span class="n">numeric_data</span> <span class="o">=</span> <span class="n">chunk</span><span class="o">.</span><span class="n">select_dtypes</span><span class="p">(</span><span class="n">include</span><span class="o">=</span><span class="p">[</span><span class="n">np</span><span class="o">.</span><span class="n">number</span><span class="p">])</span><span class="o">.</span><span class="n">fillna</span><span class="p">(</span><span class="mi">0</span><span class="p">)</span>
</span><span id="StreamingSimulation-206"><a href="#StreamingSimulation-206"><span class="linenos">206</span></a>        <span class="k">return</span> <span class="n">numeric_data</span><span class="o">.</span><span class="n">values</span>
</span><span id="StreamingSimulation-207"><a href="#StreamingSimulation-207"><span class="linenos">207</span></a>
</span><span id="StreamingSimulation-208"><a href="#StreamingSimulation-208"><span class="linenos">208</span></a>    <span class="k">def</span><span class="w"> </span><span class="nf">_calculate_dynamic_threshold</span><span class="p">(</span><span class="bp">self</span><span class="p">):</span>
</span><span id="StreamingSimulation-209"><a href="#StreamingSimulation-209"><span class="linenos">209</span></a><span class="w">        </span><span class="sd">&quot;&quot;&quot;</span>
</span><span id="StreamingSimulation-210"><a href="#StreamingSimulation-210"><span class="linenos">210</span></a><span class="sd">        Calculate the dynamic threshold based on historical anomaly scores.</span>
</span><span id="StreamingSimulation-211"><a href="#StreamingSimulation-211"><span class="linenos">211</span></a>
</span><span id="StreamingSimulation-212"><a href="#StreamingSimulation-212"><span class="linenos">212</span></a><span class="sd">        This method computes a dynamic threshold using the specified percentile</span>
</span><span id="StreamingSimulation-213"><a href="#StreamingSimulation-213"><span class="linenos">213</span></a><span class="sd">        of the historical anomaly scores. If no historical scores are available,</span>
</span><span id="StreamingSimulation-214"><a href="#StreamingSimulation-214"><span class="linenos">214</span></a><span class="sd">        it falls back to a predefined static threshold.</span>
</span><span id="StreamingSimulation-215"><a href="#StreamingSimulation-215"><span class="linenos">215</span></a>
</span><span id="StreamingSimulation-216"><a href="#StreamingSimulation-216"><span class="linenos">216</span></a><span class="sd">        Returns:</span>
</span><span id="StreamingSimulation-217"><a href="#StreamingSimulation-217"><span class="linenos">217</span></a><span class="sd">            float: The calculated dynamic threshold based on the percentile of</span>
</span><span id="StreamingSimulation-218"><a href="#StreamingSimulation-218"><span class="linenos">218</span></a><span class="sd">            historical scores, or the static threshold if no scores are available.</span>
</span><span id="StreamingSimulation-219"><a href="#StreamingSimulation-219"><span class="linenos">219</span></a><span class="sd">        &quot;&quot;&quot;</span>
</span><span id="StreamingSimulation-220"><a href="#StreamingSimulation-220"><span class="linenos">220</span></a>        <span class="k">if</span> <span class="nb">len</span><span class="p">(</span><span class="bp">self</span><span class="o">.</span><span class="n">historical_scores</span><span class="p">)</span> <span class="o">&gt;</span> <span class="mi">0</span><span class="p">:</span>
</span><span id="StreamingSimulation-221"><a href="#StreamingSimulation-221"><span class="linenos">221</span></a>            <span class="k">return</span> <span class="n">np</span><span class="o">.</span><span class="n">percentile</span><span class="p">(</span><span class="bp">self</span><span class="o">.</span><span class="n">historical_scores</span><span class="p">,</span> <span class="bp">self</span><span class="o">.</span><span class="n">percentile</span><span class="p">)</span>
</span><span id="StreamingSimulation-222"><a href="#StreamingSimulation-222"><span class="linenos">222</span></a>        <span class="k">return</span> <span class="bp">self</span><span class="o">.</span><span class="n">threshold</span>  <span class="c1"># Fallback to static threshold if no scores are available</span>
</span><span id="StreamingSimulation-223"><a href="#StreamingSimulation-223"><span class="linenos">223</span></a>
</span><span id="StreamingSimulation-224"><a href="#StreamingSimulation-224"><span class="linenos">224</span></a>    <span class="k">def</span><span class="w"> </span><span class="nf">_stream_data</span><span class="p">(</span><span class="bp">self</span><span class="p">):</span>
</span><span id="StreamingSimulation-225"><a href="#StreamingSimulation-225"><span class="linenos">225</span></a><span class="w">        </span><span class="sd">&quot;&quot;&quot;</span>
</span><span id="StreamingSimulation-226"><a href="#StreamingSimulation-226"><span class="linenos">226</span></a><span class="sd">        Streams data from the data source in chunks and places each chunk into a queue.</span>
</span><span id="StreamingSimulation-227"><a href="#StreamingSimulation-227"><span class="linenos">227</span></a><span class="sd">        This method iterates over the data source in increments of `chunk_size` and </span>
</span><span id="StreamingSimulation-228"><a href="#StreamingSimulation-228"><span class="linenos">228</span></a><span class="sd">        streams each chunk into a queue for further processing. The streaming process </span>
</span><span id="StreamingSimulation-229"><a href="#StreamingSimulation-229"><span class="linenos">229</span></a><span class="sd">        can be controlled using the `streaming_active` flag, and a delay between </span>
</span><span id="StreamingSimulation-230"><a href="#StreamingSimulation-230"><span class="linenos">230</span></a><span class="sd">        chunks is introduced using `stream_interval`.</span>
</span><span id="StreamingSimulation-231"><a href="#StreamingSimulation-231"><span class="linenos">231</span></a><span class="sd">        Yields:</span>
</span><span id="StreamingSimulation-232"><a href="#StreamingSimulation-232"><span class="linenos">232</span></a><span class="sd">            None: This method does not return any value but streams data chunks </span>
</span><span id="StreamingSimulation-233"><a href="#StreamingSimulation-233"><span class="linenos">233</span></a><span class="sd">            into the queue.</span>
</span><span id="StreamingSimulation-234"><a href="#StreamingSimulation-234"><span class="linenos">234</span></a><span class="sd">        Attributes:</span>
</span><span id="StreamingSimulation-235"><a href="#StreamingSimulation-235"><span class="linenos">235</span></a><span class="sd">            data_source (pd.DataFrame): The source of data to be streamed.</span>
</span><span id="StreamingSimulation-236"><a href="#StreamingSimulation-236"><span class="linenos">236</span></a><span class="sd">            chunk_size (int): The size of each data chunk to be streamed.</span>
</span><span id="StreamingSimulation-237"><a href="#StreamingSimulation-237"><span class="linenos">237</span></a><span class="sd">            queue (queue.Queue): The queue where data chunks are placed.</span>
</span><span id="StreamingSimulation-238"><a href="#StreamingSimulation-238"><span class="linenos">238</span></a><span class="sd">            stream_interval (float): The time interval (in seconds) between streaming </span>
</span><span id="StreamingSimulation-239"><a href="#StreamingSimulation-239"><span class="linenos">239</span></a><span class="sd">                consecutive chunks.</span>
</span><span id="StreamingSimulation-240"><a href="#StreamingSimulation-240"><span class="linenos">240</span></a><span class="sd">            streaming_active (bool): A flag to control the streaming process. If set </span>
</span><span id="StreamingSimulation-241"><a href="#StreamingSimulation-241"><span class="linenos">241</span></a><span class="sd">                to False, the streaming stops.</span>
</span><span id="StreamingSimulation-242"><a href="#StreamingSimulation-242"><span class="linenos">242</span></a><span class="sd">        &quot;&quot;&quot;</span>
</span><span id="StreamingSimulation-243"><a href="#StreamingSimulation-243"><span class="linenos">243</span></a>       
</span><span id="StreamingSimulation-244"><a href="#StreamingSimulation-244"><span class="linenos">244</span></a>        <span class="k">for</span> <span class="n">i</span> <span class="ow">in</span> <span class="nb">range</span><span class="p">(</span><span class="mi">0</span><span class="p">,</span> <span class="nb">len</span><span class="p">(</span><span class="bp">self</span><span class="o">.</span><span class="n">data_source</span><span class="p">),</span> <span class="bp">self</span><span class="o">.</span><span class="n">chunk_size</span><span class="p">):</span>
</span><span id="StreamingSimulation-245"><a href="#StreamingSimulation-245"><span class="linenos">245</span></a>            <span class="k">if</span> <span class="ow">not</span> <span class="bp">self</span><span class="o">.</span><span class="n">streaming_active</span><span class="p">:</span>
</span><span id="StreamingSimulation-246"><a href="#StreamingSimulation-246"><span class="linenos">246</span></a>                <span class="k">break</span>
</span><span id="StreamingSimulation-247"><a href="#StreamingSimulation-247"><span class="linenos">247</span></a>            <span class="n">chunk</span> <span class="o">=</span> <span class="bp">self</span><span class="o">.</span><span class="n">data_source</span><span class="o">.</span><span class="n">iloc</span><span class="p">[</span><span class="n">i</span><span class="p">:</span><span class="n">i</span> <span class="o">+</span> <span class="bp">self</span><span class="o">.</span><span class="n">chunk_size</span><span class="p">]</span>
</span><span id="StreamingSimulation-248"><a href="#StreamingSimulation-248"><span class="linenos">248</span></a>            <span class="bp">self</span><span class="o">.</span><span class="n">queue</span><span class="o">.</span><span class="n">put</span><span class="p">(</span><span class="n">chunk</span><span class="p">)</span>
</span><span id="StreamingSimulation-249"><a href="#StreamingSimulation-249"><span class="linenos">249</span></a>            <span class="n">time</span><span class="o">.</span><span class="n">sleep</span><span class="p">(</span><span class="bp">self</span><span class="o">.</span><span class="n">stream_interval</span><span class="p">)</span>
</span><span id="StreamingSimulation-250"><a href="#StreamingSimulation-250"><span class="linenos">250</span></a>
</span><span id="StreamingSimulation-251"><a href="#StreamingSimulation-251"><span class="linenos">251</span></a>    <span class="k">def</span><span class="w"> </span><span class="nf">_plot_from_main_thread</span><span class="p">(</span><span class="bp">self</span><span class="p">):</span>
</span><span id="StreamingSimulation-252"><a href="#StreamingSimulation-252"><span class="linenos">252</span></a><span class="w">        </span><span class="sd">&quot;&quot;&quot;</span>
</span><span id="StreamingSimulation-253"><a href="#StreamingSimulation-253"><span class="linenos">253</span></a><span class="sd">        Continuously plots anomaly detection results and events in real-time from the main thread.</span>
</span><span id="StreamingSimulation-254"><a href="#StreamingSimulation-254"><span class="linenos">254</span></a><span class="sd">        This method is designed to run in a loop, updating the plot with data from a queue until</span>
</span><span id="StreamingSimulation-255"><a href="#StreamingSimulation-255"><span class="linenos">255</span></a><span class="sd">        the streaming process is deactivated and the queue is empty. It visualizes anomaly scores,</span>
</span><span id="StreamingSimulation-256"><a href="#StreamingSimulation-256"><span class="linenos">256</span></a><span class="sd">        thresholds, and events on a time series plot.</span>
</span><span id="StreamingSimulation-257"><a href="#StreamingSimulation-257"><span class="linenos">257</span></a><span class="sd">        Key Features:</span>
</span><span id="StreamingSimulation-258"><a href="#StreamingSimulation-258"><span class="linenos">258</span></a><span class="sd">        - Displays anomaly scores as a line plot.</span>
</span><span id="StreamingSimulation-259"><a href="#StreamingSimulation-259"><span class="linenos">259</span></a><span class="sd">        - Highlights anomalies exceeding the threshold with red scatter points.</span>
</span><span id="StreamingSimulation-260"><a href="#StreamingSimulation-260"><span class="linenos">260</span></a><span class="sd">        - Dynamically calculates the threshold if enabled, otherwise uses a static threshold.</span>
</span><span id="StreamingSimulation-261"><a href="#StreamingSimulation-261"><span class="linenos">261</span></a><span class="sd">        - Visualizes events as vertical lines and shaded regions with customizable labels and colors.</span>
</span><span id="StreamingSimulation-262"><a href="#StreamingSimulation-262"><span class="linenos">262</span></a><span class="sd">        Interactive Mode:</span>
</span><span id="StreamingSimulation-263"><a href="#StreamingSimulation-263"><span class="linenos">263</span></a><span class="sd">        - Uses Matplotlib&#39;s interactive mode (`plt.ion()`) to update the plot in real-time.</span>
</span><span id="StreamingSimulation-264"><a href="#StreamingSimulation-264"><span class="linenos">264</span></a><span class="sd">        - Ensures the plot is cleared and updated with new data during each iteration.</span>
</span><span id="StreamingSimulation-265"><a href="#StreamingSimulation-265"><span class="linenos">265</span></a><span class="sd">        Cleanup:</span>
</span><span id="StreamingSimulation-266"><a href="#StreamingSimulation-266"><span class="linenos">266</span></a><span class="sd">        - Disables interactive mode (`plt.ioff()`) and closes all figures to free memory after</span>
</span><span id="StreamingSimulation-267"><a href="#StreamingSimulation-267"><span class="linenos">267</span></a><span class="sd">          the loop ends.</span>
</span><span id="StreamingSimulation-268"><a href="#StreamingSimulation-268"><span class="linenos">268</span></a><span class="sd">        Raises:</span>
</span><span id="StreamingSimulation-269"><a href="#StreamingSimulation-269"><span class="linenos">269</span></a><span class="sd">            queue.Empty: If the plot queue is empty and no data is available within the timeout.</span>
</span><span id="StreamingSimulation-270"><a href="#StreamingSimulation-270"><span class="linenos">270</span></a><span class="sd">        Notes:</span>
</span><span id="StreamingSimulation-271"><a href="#StreamingSimulation-271"><span class="linenos">271</span></a><span class="sd">            - This method assumes `self.plot_queue` is a thread-safe queue containing tuples of</span>
</span><span id="StreamingSimulation-272"><a href="#StreamingSimulation-272"><span class="linenos">272</span></a><span class="sd">              filtered data and anomaly scores.</span>
</span><span id="StreamingSimulation-273"><a href="#StreamingSimulation-273"><span class="linenos">273</span></a><span class="sd">            - The `self.events` attribute should be a DataFrame with columns &#39;start&#39;, &#39;end&#39;,</span>
</span><span id="StreamingSimulation-274"><a href="#StreamingSimulation-274"><span class="linenos">274</span></a><span class="sd">              &#39;color&#39;, and &#39;label&#39; to define event visualization.</span>
</span><span id="StreamingSimulation-275"><a href="#StreamingSimulation-275"><span class="linenos">275</span></a><span class="sd">        &quot;&quot;&quot;</span>
</span><span id="StreamingSimulation-276"><a href="#StreamingSimulation-276"><span class="linenos">276</span></a>        
</span><span id="StreamingSimulation-277"><a href="#StreamingSimulation-277"><span class="linenos">277</span></a>        <span class="n">plt</span><span class="o">.</span><span class="n">ion</span><span class="p">()</span>  <span class="c1"># Enable interactive mode</span>
</span><span id="StreamingSimulation-278"><a href="#StreamingSimulation-278"><span class="linenos">278</span></a>        <span class="k">while</span> <span class="bp">self</span><span class="o">.</span><span class="n">streaming_active</span> <span class="ow">or</span> <span class="ow">not</span> <span class="bp">self</span><span class="o">.</span><span class="n">plot_queue</span><span class="o">.</span><span class="n">empty</span><span class="p">():</span>
</span><span id="StreamingSimulation-279"><a href="#StreamingSimulation-279"><span class="linenos">279</span></a>            <span class="k">try</span><span class="p">:</span>
</span><span id="StreamingSimulation-280"><a href="#StreamingSimulation-280"><span class="linenos">280</span></a>                <span class="n">filtered_data</span><span class="p">,</span> <span class="n">filtered_scores</span> <span class="o">=</span> <span class="bp">self</span><span class="o">.</span><span class="n">plot_queue</span><span class="o">.</span><span class="n">get</span><span class="p">(</span><span class="n">timeout</span><span class="o">=</span><span class="mi">1</span><span class="p">)</span>
</span><span id="StreamingSimulation-281"><a href="#StreamingSimulation-281"><span class="linenos">281</span></a>                <span class="n">plt</span><span class="o">.</span><span class="n">clf</span><span class="p">()</span>  <span class="c1"># Clear the current figure</span>
</span><span id="StreamingSimulation-282"><a href="#StreamingSimulation-282"><span class="linenos">282</span></a>                <span class="n">plt</span><span class="o">.</span><span class="n">figure</span><span class="p">(</span><span class="n">figsize</span><span class="o">=</span><span class="p">(</span><span class="mi">12</span><span class="p">,</span> <span class="mi">6</span><span class="p">))</span>
</span><span id="StreamingSimulation-283"><a href="#StreamingSimulation-283"><span class="linenos">283</span></a>                <span class="n">plt</span><span class="o">.</span><span class="n">plot</span><span class="p">(</span><span class="n">filtered_data</span><span class="o">.</span><span class="n">index</span><span class="p">,</span> <span class="n">filtered_scores</span> <span class="o">*</span> <span class="o">-</span><span class="mi">1</span><span class="p">,</span> <span class="n">label</span><span class="o">=</span><span class="s1">&#39;Anomaly Scores&#39;</span><span class="p">,</span> <span class="n">color</span><span class="o">=</span><span class="s1">&#39;blue&#39;</span><span class="p">)</span>
</span><span id="StreamingSimulation-284"><a href="#StreamingSimulation-284"><span class="linenos">284</span></a>
</span><span id="StreamingSimulation-285"><a href="#StreamingSimulation-285"><span class="linenos">285</span></a>                <span class="c1"># Determine the threshold (static or dynamic)</span>
</span><span id="StreamingSimulation-286"><a href="#StreamingSimulation-286"><span class="linenos">286</span></a>                <span class="n">current_threshold</span> <span class="o">=</span> <span class="bp">self</span><span class="o">.</span><span class="n">_calculate_dynamic_threshold</span><span class="p">()</span> <span class="k">if</span> <span class="bp">self</span><span class="o">.</span><span class="n">dynamic_threshold</span> <span class="k">else</span> <span class="bp">self</span><span class="o">.</span><span class="n">threshold</span>
</span><span id="StreamingSimulation-287"><a href="#StreamingSimulation-287"><span class="linenos">287</span></a>                <span class="n">plt</span><span class="o">.</span><span class="n">axhline</span><span class="p">(</span><span class="n">y</span><span class="o">=</span><span class="n">current_threshold</span><span class="p">,</span> <span class="n">color</span><span class="o">=</span><span class="s1">&#39;cyan&#39;</span><span class="p">,</span> <span class="n">linestyle</span><span class="o">=</span><span class="s1">&#39;--&#39;</span><span class="p">,</span> <span class="n">label</span><span class="o">=</span><span class="s1">&#39;Threshold&#39;</span><span class="p">)</span>
</span><span id="StreamingSimulation-288"><a href="#StreamingSimulation-288"><span class="linenos">288</span></a>
</span><span id="StreamingSimulation-289"><a href="#StreamingSimulation-289"><span class="linenos">289</span></a>                <span class="c1"># Highlight anomalies</span>
</span><span id="StreamingSimulation-290"><a href="#StreamingSimulation-290"><span class="linenos">290</span></a>                <span class="k">for</span> <span class="n">i</span> <span class="ow">in</span> <span class="nb">range</span><span class="p">(</span><span class="nb">len</span><span class="p">(</span><span class="n">filtered_scores</span><span class="p">)):</span>
</span><span id="StreamingSimulation-291"><a href="#StreamingSimulation-291"><span class="linenos">291</span></a>                    <span class="k">if</span> <span class="n">filtered_scores</span><span class="p">[</span><span class="n">i</span><span class="p">]</span> <span class="o">*</span> <span class="o">-</span><span class="mi">1</span> <span class="o">&gt;</span> <span class="n">current_threshold</span><span class="p">:</span>
</span><span id="StreamingSimulation-292"><a href="#StreamingSimulation-292"><span class="linenos">292</span></a>                        <span class="n">plt</span><span class="o">.</span><span class="n">scatter</span><span class="p">(</span><span class="n">filtered_data</span><span class="o">.</span><span class="n">index</span><span class="p">[</span><span class="n">i</span><span class="p">],</span> <span class="n">filtered_scores</span><span class="p">[</span><span class="n">i</span><span class="p">]</span> <span class="o">*</span> <span class="o">-</span><span class="mi">1</span><span class="p">,</span> <span class="n">color</span><span class="o">=</span><span class="s1">&#39;red&#39;</span><span class="p">)</span>
</span><span id="StreamingSimulation-293"><a href="#StreamingSimulation-293"><span class="linenos">293</span></a>
</span><span id="StreamingSimulation-294"><a href="#StreamingSimulation-294"><span class="linenos">294</span></a>                <span class="c1"># Plot events as vertical lines</span>
</span><span id="StreamingSimulation-295"><a href="#StreamingSimulation-295"><span class="linenos">295</span></a>                <span class="k">if</span> <span class="bp">self</span><span class="o">.</span><span class="n">events</span> <span class="ow">is</span> <span class="ow">not</span> <span class="kc">None</span><span class="p">:</span>
</span><span id="StreamingSimulation-296"><a href="#StreamingSimulation-296"><span class="linenos">296</span></a>                    <span class="k">for</span> <span class="n">_</span><span class="p">,</span> <span class="n">event</span> <span class="ow">in</span> <span class="bp">self</span><span class="o">.</span><span class="n">events</span><span class="o">.</span><span class="n">iterrows</span><span class="p">():</span>
</span><span id="StreamingSimulation-297"><a href="#StreamingSimulation-297"><span class="linenos">297</span></a>                        <span class="n">event_start</span> <span class="o">=</span> <span class="n">pd</span><span class="o">.</span><span class="n">to_datetime</span><span class="p">(</span><span class="n">event</span><span class="p">[</span><span class="s1">&#39;start&#39;</span><span class="p">])</span>
</span><span id="StreamingSimulation-298"><a href="#StreamingSimulation-298"><span class="linenos">298</span></a>                        <span class="n">event_end</span> <span class="o">=</span> <span class="n">pd</span><span class="o">.</span><span class="n">to_datetime</span><span class="p">(</span><span class="n">event</span><span class="p">[</span><span class="s1">&#39;end&#39;</span><span class="p">])</span>
</span><span id="StreamingSimulation-299"><a href="#StreamingSimulation-299"><span class="linenos">299</span></a>                        <span class="n">color</span> <span class="o">=</span> <span class="n">event</span><span class="p">[</span><span class="s1">&#39;color&#39;</span><span class="p">]</span>
</span><span id="StreamingSimulation-300"><a href="#StreamingSimulation-300"><span class="linenos">300</span></a>                        <span class="n">label</span> <span class="o">=</span> <span class="n">event</span><span class="p">[</span><span class="s1">&#39;label&#39;</span><span class="p">]</span>
</span><span id="StreamingSimulation-301"><a href="#StreamingSimulation-301"><span class="linenos">301</span></a>                        <span class="k">if</span> <span class="n">event_start</span><span class="o">.</span><span class="n">date</span><span class="p">()</span> <span class="o">==</span> <span class="n">filtered_data</span><span class="o">.</span><span class="n">index</span><span class="p">[</span><span class="o">-</span><span class="mi">1</span><span class="p">]</span><span class="o">.</span><span class="n">date</span><span class="p">():</span>
</span><span id="StreamingSimulation-302"><a href="#StreamingSimulation-302"><span class="linenos">302</span></a>                            <span class="n">plt</span><span class="o">.</span><span class="n">axvline</span><span class="p">(</span><span class="n">x</span><span class="o">=</span><span class="n">event_start</span><span class="p">,</span> <span class="n">color</span><span class="o">=</span><span class="n">color</span><span class="p">,</span> <span class="n">linestyle</span><span class="o">=</span><span class="s1">&#39;--&#39;</span><span class="p">,</span> <span class="n">label</span><span class="o">=</span><span class="n">label</span><span class="p">)</span>
</span><span id="StreamingSimulation-303"><a href="#StreamingSimulation-303"><span class="linenos">303</span></a>                            <span class="n">plt</span><span class="o">.</span><span class="n">axvspan</span><span class="p">(</span><span class="n">event_start</span><span class="p">,</span> <span class="n">event_end</span><span class="p">,</span> <span class="n">color</span><span class="o">=</span><span class="n">color</span><span class="p">,</span> <span class="n">alpha</span><span class="o">=</span><span class="mf">0.3</span><span class="p">)</span>
</span><span id="StreamingSimulation-304"><a href="#StreamingSimulation-304"><span class="linenos">304</span></a>                            <span class="n">plt</span><span class="o">.</span><span class="n">axvline</span><span class="p">(</span><span class="n">x</span><span class="o">=</span><span class="n">event_end</span><span class="p">,</span> <span class="n">color</span><span class="o">=</span><span class="n">color</span><span class="p">,</span> <span class="n">linestyle</span><span class="o">=</span><span class="s1">&#39;--&#39;</span><span class="p">)</span>
</span><span id="StreamingSimulation-305"><a href="#StreamingSimulation-305"><span class="linenos">305</span></a>
</span><span id="StreamingSimulation-306"><a href="#StreamingSimulation-306"><span class="linenos">306</span></a>                <span class="n">plt</span><span class="o">.</span><span class="n">xlabel</span><span class="p">(</span><span class="s1">&#39;Time&#39;</span><span class="p">)</span>
</span><span id="StreamingSimulation-307"><a href="#StreamingSimulation-307"><span class="linenos">307</span></a>                <span class="n">plt</span><span class="o">.</span><span class="n">ylabel</span><span class="p">(</span><span class="s1">&#39;Anomaly Score&#39;</span><span class="p">)</span>
</span><span id="StreamingSimulation-308"><a href="#StreamingSimulation-308"><span class="linenos">308</span></a>                <span class="n">plt</span><span class="o">.</span><span class="n">title</span><span class="p">(</span><span class="s1">&#39;Anomaly Detection with Events&#39;</span><span class="p">)</span>
</span><span id="StreamingSimulation-309"><a href="#StreamingSimulation-309"><span class="linenos">309</span></a>                <span class="n">plt</span><span class="o">.</span><span class="n">xlim</span><span class="p">(</span><span class="n">filtered_data</span><span class="o">.</span><span class="n">index</span><span class="p">[</span><span class="mi">0</span><span class="p">],</span> <span class="n">filtered_data</span><span class="o">.</span><span class="n">index</span><span class="p">[</span><span class="o">-</span><span class="mi">1</span><span class="p">])</span>
</span><span id="StreamingSimulation-310"><a href="#StreamingSimulation-310"><span class="linenos">310</span></a>                <span class="n">plt</span><span class="o">.</span><span class="n">legend</span><span class="p">()</span>
</span><span id="StreamingSimulation-311"><a href="#StreamingSimulation-311"><span class="linenos">311</span></a>                <span class="n">plt</span><span class="o">.</span><span class="n">pause</span><span class="p">(</span><span class="mf">0.01</span><span class="p">)</span>
</span><span id="StreamingSimulation-312"><a href="#StreamingSimulation-312"><span class="linenos">312</span></a>            <span class="k">except</span> <span class="n">queue</span><span class="o">.</span><span class="n">Empty</span><span class="p">:</span>
</span><span id="StreamingSimulation-313"><a href="#StreamingSimulation-313"><span class="linenos">313</span></a>                <span class="k">continue</span>
</span><span id="StreamingSimulation-314"><a href="#StreamingSimulation-314"><span class="linenos">314</span></a>        <span class="n">plt</span><span class="o">.</span><span class="n">ioff</span><span class="p">()</span>  <span class="c1"># Disable interactive mode</span>
</span><span id="StreamingSimulation-315"><a href="#StreamingSimulation-315"><span class="linenos">315</span></a>        <span class="n">plt</span><span class="o">.</span><span class="n">show</span><span class="p">()</span>
</span><span id="StreamingSimulation-316"><a href="#StreamingSimulation-316"><span class="linenos">316</span></a>        <span class="n">plt</span><span class="o">.</span><span class="n">close</span><span class="p">(</span><span class="s1">&#39;all&#39;</span><span class="p">)</span>  <span class="c1"># Close all figures to free memory</span>
</span><span id="StreamingSimulation-317"><a href="#StreamingSimulation-317"><span class="linenos">317</span></a>
</span><span id="StreamingSimulation-318"><a href="#StreamingSimulation-318"><span class="linenos">318</span></a>    <span class="k">def</span><span class="w"> </span><span class="nf">process_stream</span><span class="p">(</span><span class="bp">self</span><span class="p">):</span>
</span><span id="StreamingSimulation-319"><a href="#StreamingSimulation-319"><span class="linenos">319</span></a><span class="w">        </span><span class="sd">&quot;&quot;&quot;</span>
</span><span id="StreamingSimulation-320"><a href="#StreamingSimulation-320"><span class="linenos">320</span></a><span class="sd">        Consume data from the queue and process it with the anomaly detector.</span>
</span><span id="StreamingSimulation-321"><a href="#StreamingSimulation-321"><span class="linenos">321</span></a>
</span><span id="StreamingSimulation-322"><a href="#StreamingSimulation-322"><span class="linenos">322</span></a><span class="sd">        This method continuously retrieves data chunks from a queue, processes them,</span>
</span><span id="StreamingSimulation-323"><a href="#StreamingSimulation-323"><span class="linenos">323</span></a><span class="sd">        and performs anomaly detection using a pre-trained detector. The results are</span>
</span><span id="StreamingSimulation-324"><a href="#StreamingSimulation-324"><span class="linenos">324</span></a><span class="sd">        then prepared for visualization and sent to a plotting queue.</span>
</span><span id="StreamingSimulation-325"><a href="#StreamingSimulation-325"><span class="linenos">325</span></a>
</span><span id="StreamingSimulation-326"><a href="#StreamingSimulation-326"><span class="linenos">326</span></a><span class="sd">        Workflow:</span>
</span><span id="StreamingSimulation-327"><a href="#StreamingSimulation-327"><span class="linenos">327</span></a><span class="sd">        - Retrieve a chunk of data from the queue.</span>
</span><span id="StreamingSimulation-328"><a href="#StreamingSimulation-328"><span class="linenos">328</span></a><span class="sd">        - Append the chunk to the historical data, maintaining a rolling window of the last 5000 records.</span>
</span><span id="StreamingSimulation-329"><a href="#StreamingSimulation-329"><span class="linenos">329</span></a><span class="sd">        - Preprocess the data for anomaly detection.</span>
</span><span id="StreamingSimulation-330"><a href="#StreamingSimulation-330"><span class="linenos">330</span></a><span class="sd">        - Train the anomaly detector if it is not already trained and sufficient data is available.</span>
</span><span id="StreamingSimulation-331"><a href="#StreamingSimulation-331"><span class="linenos">331</span></a><span class="sd">        - Perform anomaly detection on the current chunk if the detector is trained.</span>
</span><span id="StreamingSimulation-332"><a href="#StreamingSimulation-332"><span class="linenos">332</span></a><span class="sd">        - Update historical scores and count the number of anomalies detected in the current chunk.</span>
</span><span id="StreamingSimulation-333"><a href="#StreamingSimulation-333"><span class="linenos">333</span></a><span class="sd">        - Filter historical data and scores to include only the last three hours of data.</span>
</span><span id="StreamingSimulation-334"><a href="#StreamingSimulation-334"><span class="linenos">334</span></a><span class="sd">        - Send the filtered data and scores to the plotting queue for visualization.</span>
</span><span id="StreamingSimulation-335"><a href="#StreamingSimulation-335"><span class="linenos">335</span></a>
</span><span id="StreamingSimulation-336"><a href="#StreamingSimulation-336"><span class="linenos">336</span></a><span class="sd">        Exceptions:</span>
</span><span id="StreamingSimulation-337"><a href="#StreamingSimulation-337"><span class="linenos">337</span></a><span class="sd">        - Handles `queue.Empty` exceptions when the queue is empty and continues processing.</span>
</span><span id="StreamingSimulation-338"><a href="#StreamingSimulation-338"><span class="linenos">338</span></a><span class="sd">        - Catches and logs any other exceptions that occur during processing.</span>
</span><span id="StreamingSimulation-339"><a href="#StreamingSimulation-339"><span class="linenos">339</span></a>
</span><span id="StreamingSimulation-340"><a href="#StreamingSimulation-340"><span class="linenos">340</span></a><span class="sd">        Attributes:</span>
</span><span id="StreamingSimulation-341"><a href="#StreamingSimulation-341"><span class="linenos">341</span></a><span class="sd">        - self.streaming_active (bool): Flag to control the streaming process.</span>
</span><span id="StreamingSimulation-342"><a href="#StreamingSimulation-342"><span class="linenos">342</span></a><span class="sd">        - self.queue (queue.Queue): Queue from which data chunks are consumed.</span>
</span><span id="StreamingSimulation-343"><a href="#StreamingSimulation-343"><span class="linenos">343</span></a><span class="sd">        - self.historical_data (pd.DataFrame): DataFrame storing historical data for processing.</span>
</span><span id="StreamingSimulation-344"><a href="#StreamingSimulation-344"><span class="linenos">344</span></a><span class="sd">        - self.historical_scores (np.ndarray): Array storing historical anomaly scores.</span>
</span><span id="StreamingSimulation-345"><a href="#StreamingSimulation-345"><span class="linenos">345</span></a><span class="sd">        - self.window_size (int): Size of the rolling window for preprocessing.</span>
</span><span id="StreamingSimulation-346"><a href="#StreamingSimulation-346"><span class="linenos">346</span></a><span class="sd">        - self.detector (object): Anomaly detector instance with `fit` and `detect` methods.</span>
</span><span id="StreamingSimulation-347"><a href="#StreamingSimulation-347"><span class="linenos">347</span></a><span class="sd">        - self.plot_queue (queue.Queue): Queue to send data and scores for visualization.</span>
</span><span id="StreamingSimulation-348"><a href="#StreamingSimulation-348"><span class="linenos">348</span></a><span class="sd">        &quot;&quot;&quot;</span>
</span><span id="StreamingSimulation-349"><a href="#StreamingSimulation-349"><span class="linenos">349</span></a>        
</span><span id="StreamingSimulation-350"><a href="#StreamingSimulation-350"><span class="linenos">350</span></a>        <span class="k">while</span> <span class="bp">self</span><span class="o">.</span><span class="n">streaming_active</span><span class="p">:</span>
</span><span id="StreamingSimulation-351"><a href="#StreamingSimulation-351"><span class="linenos">351</span></a>            <span class="k">try</span><span class="p">:</span>
</span><span id="StreamingSimulation-352"><a href="#StreamingSimulation-352"><span class="linenos">352</span></a>                <span class="n">chunk</span> <span class="o">=</span> <span class="bp">self</span><span class="o">.</span><span class="n">queue</span><span class="o">.</span><span class="n">get</span><span class="p">(</span><span class="n">timeout</span><span class="o">=</span><span class="mi">1</span><span class="p">)</span>
</span><span id="StreamingSimulation-353"><a href="#StreamingSimulation-353"><span class="linenos">353</span></a>                <span class="k">if</span> <span class="n">chunk</span> <span class="ow">is</span> <span class="ow">not</span> <span class="kc">None</span><span class="p">:</span>
</span><span id="StreamingSimulation-354"><a href="#StreamingSimulation-354"><span class="linenos">354</span></a>                    <span class="bp">self</span><span class="o">.</span><span class="n">historical_data</span> <span class="o">=</span> <span class="n">pd</span><span class="o">.</span><span class="n">concat</span><span class="p">([</span><span class="bp">self</span><span class="o">.</span><span class="n">historical_data</span><span class="p">,</span> <span class="n">chunk</span><span class="p">])</span><span class="o">.</span><span class="n">iloc</span><span class="p">[</span><span class="o">-</span><span class="mi">5000</span><span class="p">:]</span>
</span><span id="StreamingSimulation-355"><a href="#StreamingSimulation-355"><span class="linenos">355</span></a>                    <span class="n">processed_data</span> <span class="o">=</span> <span class="bp">self</span><span class="o">.</span><span class="n">preprocess</span><span class="p">(</span><span class="bp">self</span><span class="o">.</span><span class="n">historical_data</span><span class="o">.</span><span class="n">iloc</span><span class="p">[</span><span class="o">-</span><span class="bp">self</span><span class="o">.</span><span class="n">window_size</span><span class="p">:])</span>
</span><span id="StreamingSimulation-356"><a href="#StreamingSimulation-356"><span class="linenos">356</span></a>
</span><span id="StreamingSimulation-357"><a href="#StreamingSimulation-357"><span class="linenos">357</span></a>                    <span class="k">if</span> <span class="ow">not</span> <span class="bp">self</span><span class="o">.</span><span class="n">detector</span><span class="o">.</span><span class="n">trained</span> <span class="ow">and</span> <span class="nb">len</span><span class="p">(</span><span class="n">processed_data</span><span class="p">)</span> <span class="o">&gt;=</span> <span class="bp">self</span><span class="o">.</span><span class="n">detector</span><span class="o">.</span><span class="n">window_size</span><span class="p">:</span>
</span><span id="StreamingSimulation-358"><a href="#StreamingSimulation-358"><span class="linenos">358</span></a>                        <span class="bp">self</span><span class="o">.</span><span class="n">detector</span><span class="o">.</span><span class="n">fit</span><span class="p">(</span><span class="n">processed_data</span><span class="p">)</span>
</span><span id="StreamingSimulation-359"><a href="#StreamingSimulation-359"><span class="linenos">359</span></a>
</span><span id="StreamingSimulation-360"><a href="#StreamingSimulation-360"><span class="linenos">360</span></a>                    <span class="k">if</span> <span class="bp">self</span><span class="o">.</span><span class="n">detector</span><span class="o">.</span><span class="n">trained</span><span class="p">:</span>
</span><span id="StreamingSimulation-361"><a href="#StreamingSimulation-361"><span class="linenos">361</span></a>                        <span class="n">predictions</span><span class="p">,</span> <span class="n">scores</span> <span class="o">=</span> <span class="bp">self</span><span class="o">.</span><span class="n">detector</span><span class="o">.</span><span class="n">detect</span><span class="p">(</span><span class="bp">self</span><span class="o">.</span><span class="n">preprocess</span><span class="p">(</span><span class="n">chunk</span><span class="p">))</span>
</span><span id="StreamingSimulation-362"><a href="#StreamingSimulation-362"><span class="linenos">362</span></a>                        <span class="bp">self</span><span class="o">.</span><span class="n">historical_scores</span> <span class="o">=</span> <span class="n">np</span><span class="o">.</span><span class="n">append</span><span class="p">(</span><span class="bp">self</span><span class="o">.</span><span class="n">historical_scores</span><span class="p">,</span> <span class="n">scores</span><span class="p">)</span>
</span><span id="StreamingSimulation-363"><a href="#StreamingSimulation-363"><span class="linenos">363</span></a>
</span><span id="StreamingSimulation-364"><a href="#StreamingSimulation-364"><span class="linenos">364</span></a>                        <span class="n">anomaly_count</span> <span class="o">=</span> <span class="n">np</span><span class="o">.</span><span class="n">sum</span><span class="p">(</span><span class="n">predictions</span> <span class="o">==</span> <span class="o">-</span><span class="mi">1</span><span class="p">)</span>
</span><span id="StreamingSimulation-365"><a href="#StreamingSimulation-365"><span class="linenos">365</span></a>                        <span class="nb">print</span><span class="p">(</span><span class="sa">f</span><span class="s2">&quot;Detected </span><span class="si">{</span><span class="n">anomaly_count</span><span class="si">}</span><span class="s2"> anomalies in the current chunk.&quot;</span><span class="p">)</span>
</span><span id="StreamingSimulation-366"><a href="#StreamingSimulation-366"><span class="linenos">366</span></a>
</span><span id="StreamingSimulation-367"><a href="#StreamingSimulation-367"><span class="linenos">367</span></a>                        <span class="bp">self</span><span class="o">.</span><span class="n">historical_data</span><span class="o">.</span><span class="n">index</span> <span class="o">=</span> <span class="n">pd</span><span class="o">.</span><span class="n">to_datetime</span><span class="p">(</span><span class="bp">self</span><span class="o">.</span><span class="n">historical_data</span><span class="o">.</span><span class="n">index</span><span class="p">)</span>
</span><span id="StreamingSimulation-368"><a href="#StreamingSimulation-368"><span class="linenos">368</span></a>                        <span class="n">three_hours_ago</span> <span class="o">=</span> <span class="bp">self</span><span class="o">.</span><span class="n">historical_data</span><span class="o">.</span><span class="n">index</span><span class="p">[</span><span class="o">-</span><span class="mi">1</span><span class="p">]</span> <span class="o">-</span> <span class="n">pd</span><span class="o">.</span><span class="n">Timedelta</span><span class="p">(</span><span class="n">hours</span><span class="o">=</span><span class="mi">3</span><span class="p">)</span>
</span><span id="StreamingSimulation-369"><a href="#StreamingSimulation-369"><span class="linenos">369</span></a>                        <span class="n">filtered_data</span> <span class="o">=</span> <span class="bp">self</span><span class="o">.</span><span class="n">historical_data</span><span class="p">[</span><span class="bp">self</span><span class="o">.</span><span class="n">historical_data</span><span class="o">.</span><span class="n">index</span> <span class="o">&gt;=</span> <span class="n">three_hours_ago</span><span class="p">]</span>
</span><span id="StreamingSimulation-370"><a href="#StreamingSimulation-370"><span class="linenos">370</span></a>
</span><span id="StreamingSimulation-371"><a href="#StreamingSimulation-371"><span class="linenos">371</span></a>                        <span class="n">filtered_scores</span> <span class="o">=</span> <span class="bp">self</span><span class="o">.</span><span class="n">historical_scores</span><span class="p">[</span><span class="o">-</span><span class="nb">len</span><span class="p">(</span><span class="n">filtered_data</span><span class="p">):]</span> <span class="k">if</span> <span class="nb">len</span><span class="p">(</span><span class="bp">self</span><span class="o">.</span><span class="n">historical_scores</span><span class="p">)</span> <span class="o">&gt;=</span> <span class="nb">len</span><span class="p">(</span><span class="n">filtered_data</span><span class="p">)</span> <span class="k">else</span> <span class="n">np</span><span class="o">.</span><span class="n">pad</span><span class="p">(</span><span class="bp">self</span><span class="o">.</span><span class="n">historical_scores</span><span class="p">,</span> <span class="p">(</span><span class="nb">len</span><span class="p">(</span><span class="n">filtered_data</span><span class="p">)</span> <span class="o">-</span> <span class="nb">len</span><span class="p">(</span><span class="bp">self</span><span class="o">.</span><span class="n">historical_scores</span><span class="p">),</span> <span class="mi">0</span><span class="p">),</span> <span class="s1">&#39;constant&#39;</span><span class="p">,</span> <span class="n">constant_values</span><span class="o">=</span><span class="mi">0</span><span class="p">)</span>
</span><span id="StreamingSimulation-372"><a href="#StreamingSimulation-372"><span class="linenos">372</span></a>
</span><span id="StreamingSimulation-373"><a href="#StreamingSimulation-373"><span class="linenos">373</span></a>                        <span class="bp">self</span><span class="o">.</span><span class="n">plot_queue</span><span class="o">.</span><span class="n">put</span><span class="p">((</span><span class="n">filtered_data</span><span class="p">,</span> <span class="n">filtered_scores</span><span class="p">))</span>
</span><span id="StreamingSimulation-374"><a href="#StreamingSimulation-374"><span class="linenos">374</span></a>            <span class="k">except</span> <span class="n">queue</span><span class="o">.</span><span class="n">Empty</span><span class="p">:</span>
</span><span id="StreamingSimulation-375"><a href="#StreamingSimulation-375"><span class="linenos">375</span></a>                <span class="k">continue</span>
</span><span id="StreamingSimulation-376"><a href="#StreamingSimulation-376"><span class="linenos">376</span></a>            <span class="k">except</span> <span class="ne">Exception</span> <span class="k">as</span> <span class="n">e</span><span class="p">:</span>
</span><span id="StreamingSimulation-377"><a href="#StreamingSimulation-377"><span class="linenos">377</span></a>                <span class="nb">print</span><span class="p">(</span><span class="sa">f</span><span class="s2">&quot;Error processing stream: </span><span class="si">{</span><span class="n">e</span><span class="si">}</span><span class="s2">&quot;</span><span class="p">)</span>
</span><span id="StreamingSimulation-378"><a href="#StreamingSimulation-378"><span class="linenos">378</span></a>
</span><span id="StreamingSimulation-379"><a href="#StreamingSimulation-379"><span class="linenos">379</span></a>    <span class="k">def</span><span class="w"> </span><span class="nf">run</span><span class="p">(</span><span class="bp">self</span><span class="p">):</span>
</span><span id="StreamingSimulation-380"><a href="#StreamingSimulation-380"><span class="linenos">380</span></a><span class="w">        </span><span class="sd">&quot;&quot;&quot;</span>
</span><span id="StreamingSimulation-381"><a href="#StreamingSimulation-381"><span class="linenos">381</span></a><span class="sd">        Executes the streaming anomaly detection simulation.</span>
</span><span id="StreamingSimulation-382"><a href="#StreamingSimulation-382"><span class="linenos">382</span></a><span class="sd">        This method starts two separate threads:</span>
</span><span id="StreamingSimulation-383"><a href="#StreamingSimulation-383"><span class="linenos">383</span></a><span class="sd">        1. A streaming thread that simulates or handles incoming data.</span>
</span><span id="StreamingSimulation-384"><a href="#StreamingSimulation-384"><span class="linenos">384</span></a><span class="sd">        2. A processing thread that processes the streamed data.</span>
</span><span id="StreamingSimulation-385"><a href="#StreamingSimulation-385"><span class="linenos">385</span></a><span class="sd">        The simulation remains active until interrupted by a KeyboardInterrupt</span>
</span><span id="StreamingSimulation-386"><a href="#StreamingSimulation-386"><span class="linenos">386</span></a><span class="sd">        (e.g., pressing Ctrl+C). Upon interruption, the simulation stops gracefully</span>
</span><span id="StreamingSimulation-387"><a href="#StreamingSimulation-387"><span class="linenos">387</span></a><span class="sd">        by setting `self.streaming_active` to False and joining both threads.</span>
</span><span id="StreamingSimulation-388"><a href="#StreamingSimulation-388"><span class="linenos">388</span></a><span class="sd">        Additionally, this method handles plotting from the main thread.</span>
</span><span id="StreamingSimulation-389"><a href="#StreamingSimulation-389"><span class="linenos">389</span></a><span class="sd">        Raises:</span>
</span><span id="StreamingSimulation-390"><a href="#StreamingSimulation-390"><span class="linenos">390</span></a><span class="sd">            KeyboardInterrupt: If the simulation is manually stopped by the user.</span>
</span><span id="StreamingSimulation-391"><a href="#StreamingSimulation-391"><span class="linenos">391</span></a><span class="sd">        &quot;&quot;&quot;</span>
</span><span id="StreamingSimulation-392"><a href="#StreamingSimulation-392"><span class="linenos">392</span></a>       
</span><span id="StreamingSimulation-393"><a href="#StreamingSimulation-393"><span class="linenos">393</span></a>        <span class="bp">self</span><span class="o">.</span><span class="n">streaming_active</span> <span class="o">=</span> <span class="kc">True</span>
</span><span id="StreamingSimulation-394"><a href="#StreamingSimulation-394"><span class="linenos">394</span></a>
</span><span id="StreamingSimulation-395"><a href="#StreamingSimulation-395"><span class="linenos">395</span></a>        <span class="n">stream_thread</span> <span class="o">=</span> <span class="n">threading</span><span class="o">.</span><span class="n">Thread</span><span class="p">(</span><span class="n">target</span><span class="o">=</span><span class="bp">self</span><span class="o">.</span><span class="n">_stream_data</span><span class="p">,</span> <span class="n">daemon</span><span class="o">=</span><span class="kc">True</span><span class="p">)</span>
</span><span id="StreamingSimulation-396"><a href="#StreamingSimulation-396"><span class="linenos">396</span></a>        <span class="n">process_thread</span> <span class="o">=</span> <span class="n">threading</span><span class="o">.</span><span class="n">Thread</span><span class="p">(</span><span class="n">target</span><span class="o">=</span><span class="bp">self</span><span class="o">.</span><span class="n">process_stream</span><span class="p">,</span> <span class="n">daemon</span><span class="o">=</span><span class="kc">True</span><span class="p">)</span>
</span><span id="StreamingSimulation-397"><a href="#StreamingSimulation-397"><span class="linenos">397</span></a>
</span><span id="StreamingSimulation-398"><a href="#StreamingSimulation-398"><span class="linenos">398</span></a>        <span class="n">stream_thread</span><span class="o">.</span><span class="n">start</span><span class="p">()</span>
</span><span id="StreamingSimulation-399"><a href="#StreamingSimulation-399"><span class="linenos">399</span></a>        <span class="n">process_thread</span><span class="o">.</span><span class="n">start</span><span class="p">()</span>
</span><span id="StreamingSimulation-400"><a href="#StreamingSimulation-400"><span class="linenos">400</span></a>
</span><span id="StreamingSimulation-401"><a href="#StreamingSimulation-401"><span class="linenos">401</span></a>        <span class="k">try</span><span class="p">:</span>
</span><span id="StreamingSimulation-402"><a href="#StreamingSimulation-402"><span class="linenos">402</span></a>            <span class="bp">self</span><span class="o">.</span><span class="n">_plot_from_main_thread</span><span class="p">()</span>
</span><span id="StreamingSimulation-403"><a href="#StreamingSimulation-403"><span class="linenos">403</span></a>        <span class="k">except</span> <span class="ne">KeyboardInterrupt</span><span class="p">:</span>
</span><span id="StreamingSimulation-404"><a href="#StreamingSimulation-404"><span class="linenos">404</span></a>            <span class="nb">print</span><span class="p">(</span><span class="s2">&quot;Stopping simulation...&quot;</span><span class="p">)</span>
</span><span id="StreamingSimulation-405"><a href="#StreamingSimulation-405"><span class="linenos">405</span></a>            <span class="bp">self</span><span class="o">.</span><span class="n">streaming_active</span> <span class="o">=</span> <span class="kc">False</span>
</span><span id="StreamingSimulation-406"><a href="#StreamingSimulation-406"><span class="linenos">406</span></a>
</span><span id="StreamingSimulation-407"><a href="#StreamingSimulation-407"><span class="linenos">407</span></a>        <span class="n">stream_thread</span><span class="o">.</span><span class="n">join</span><span class="p">()</span>
</span><span id="StreamingSimulation-408"><a href="#StreamingSimulation-408"><span class="linenos">408</span></a>        <span class="n">process_thread</span><span class="o">.</span><span class="n">join</span><span class="p">()</span>
</span></pre></div>


            <div class="docstring"><p>Module: streaming_anomaly_detection</p>

<p>This module contains the <code><a href="#StreamingSimulation">StreamingSimulation</a></code> class, which simulates real-time data streaming, processes the data for anomaly detection, and visualizes the results. It integrates a streaming data manager, an anomaly detector, and event-based visualization.</p>

<p>Classes:
    - StreamingSimulation: Simulates real-time data streaming, processes data for anomaly detection, and visualizes results.</p>

<p>Class StreamingSimulation:
    Simulates real-time data streaming, processes data for anomaly detection, and visualizes results.</p>

<pre><code>Attributes:
    window_size (int): The size of the sliding window for anomaly detection.
    threshold (float): The static threshold for anomaly detection.
    dynamic_threshold (bool): Whether to use a dynamic threshold based on historical scores.
    percentile (int): The percentile used for calculating the dynamic threshold.
    manager (StreamingDataManager): Manages the streaming of data chunks.
    detector (AnomalyDetector): Detects anomalies in the data.
    historical_data (pd.DataFrame): Stores historical data for processing.
    historical_scores (list): Stores historical anomaly scores.
    data_source (pd.DataFrame): The source data for streaming.
    chunk_size (int): The size of each data chunk for streaming.
    stream_interval (int): The interval (in seconds) between streaming chunks.
    queue (queue.Queue): Queue for storing data chunks to be processed.
    plot_queue (queue.Queue): Queue for storing data to be plotted.
    streaming_active (bool): Indicates whether the streaming simulation is active.
    events (pd.DataFrame): DataFrame containing event start and end times, colors, and labels.

Methods:
    __init__(data: pd.DataFrame, chunk_size=100, stream_interval=1, window_size=120, threshold=0.15, dynamic_threshold=False, percentile=95, events=None):
        Initializes the StreamingSimulation instance with the given parameters.

    preprocess(chunk: pd.DataFrame) -&gt; np.ndarray:
        Preprocesses a data chunk by selecting numeric columns and filling missing values.

    _calculate_dynamic_threshold() -&gt; float:
        Calculates the dynamic threshold based on the specified percentile of historical scores.

    _stream_data():
        Simulates real-time data streaming by adding data chunks to the queue.

    _plot_from_main_thread():
        Continuously plots data and anomaly scores from the main thread, including event visualization.

    process_stream():
        Consumes data from the queue, processes it with the anomaly detector, and updates historical data and scores.

    run():
        Starts the streaming, processing, and plotting threads. Handles graceful shutdown on interruption.
>>>>>>> 7ffc564f
</code></pre>
</div>


<<<<<<< HEAD
                            <div id="StreamingSimulation.preprocess" class="classattr">
                                        <input id="StreamingSimulation.preprocess-view-source" class="view-source-toggle-state" type="checkbox" aria-hidden="true" tabindex="-1">
<div class="attr function">
            
        <span class="def">def</span>
        <span class="name">preprocess</span><span class="signature pdoc-code condensed">(<span class="param"><span class="bp">self</span>, </span><span class="param"><span class="n">chunk</span><span class="p">:</span> <span class="n">pandas</span><span class="o">.</span><span class="n">core</span><span class="o">.</span><span class="n">frame</span><span class="o">.</span><span class="n">DataFrame</span></span><span class="return-annotation">):</span></span>

                <label class="view-source-button" for="StreamingSimulation.preprocess-view-source"><span>View Source</span></label>

    </div>
    <a class="headerlink" href="#StreamingSimulation.preprocess"></a>
            <div class="pdoc-code codehilite"><pre><span></span><span id="StreamingSimulation.preprocess-235"><a href="#StreamingSimulation.preprocess-235"><span class="linenos">235</span></a>    <span class="k">def</span><span class="w"> </span><span class="nf">preprocess</span><span class="p">(</span><span class="bp">self</span><span class="p">,</span> <span class="n">chunk</span><span class="p">:</span> <span class="n">pd</span><span class="o">.</span><span class="n">DataFrame</span><span class="p">):</span>
</span><span id="StreamingSimulation.preprocess-236"><a href="#StreamingSimulation.preprocess-236"><span class="linenos">236</span></a><span class="w">        </span><span class="sd">&quot;&quot;&quot;</span>
</span><span id="StreamingSimulation.preprocess-237"><a href="#StreamingSimulation.preprocess-237"><span class="linenos">237</span></a><span class="sd">        Preprocesses a chunk of data by selecting numeric columns and filling NaN values with 0.</span>
</span><span id="StreamingSimulation.preprocess-238"><a href="#StreamingSimulation.preprocess-238"><span class="linenos">238</span></a>
</span><span id="StreamingSimulation.preprocess-239"><a href="#StreamingSimulation.preprocess-239"><span class="linenos">239</span></a><span class="sd">        Args:</span>
</span><span id="StreamingSimulation.preprocess-240"><a href="#StreamingSimulation.preprocess-240"><span class="linenos">240</span></a>
</span><span id="StreamingSimulation.preprocess-241"><a href="#StreamingSimulation.preprocess-241"><span class="linenos">241</span></a><span class="sd">            - chunk (pd.DataFrame): The input DataFrame containing the data to preprocess.</span>
</span><span id="StreamingSimulation.preprocess-242"><a href="#StreamingSimulation.preprocess-242"><span class="linenos">242</span></a>
</span><span id="StreamingSimulation.preprocess-243"><a href="#StreamingSimulation.preprocess-243"><span class="linenos">243</span></a><span class="sd">        Returns:</span>
</span><span id="StreamingSimulation.preprocess-244"><a href="#StreamingSimulation.preprocess-244"><span class="linenos">244</span></a>
</span><span id="StreamingSimulation.preprocess-245"><a href="#StreamingSimulation.preprocess-245"><span class="linenos">245</span></a><span class="sd">            np.ndarray: A NumPy array containing the preprocessed numeric data.</span>
</span><span id="StreamingSimulation.preprocess-246"><a href="#StreamingSimulation.preprocess-246"><span class="linenos">246</span></a><span class="sd">        &quot;&quot;&quot;</span>
</span><span id="StreamingSimulation.preprocess-247"><a href="#StreamingSimulation.preprocess-247"><span class="linenos">247</span></a>        <span class="n">numeric_data</span> <span class="o">=</span> <span class="n">chunk</span><span class="o">.</span><span class="n">select_dtypes</span><span class="p">(</span><span class="n">include</span><span class="o">=</span><span class="p">[</span><span class="n">np</span><span class="o">.</span><span class="n">number</span><span class="p">])</span><span class="o">.</span><span class="n">fillna</span><span class="p">(</span><span class="mi">0</span><span class="p">)</span>
</span><span id="StreamingSimulation.preprocess-248"><a href="#StreamingSimulation.preprocess-248"><span class="linenos">248</span></a>        <span class="k">return</span> <span class="n">numeric_data</span><span class="o">.</span><span class="n">values</span>
</span></pre></div>


            <div class="docstring"><p>Preprocesses a chunk of data by selecting numeric columns and filling NaN values with 0.</p>

<p>Args:</p>

<pre><code>- chunk (pd.DataFrame): The input DataFrame containing the data to preprocess.
</code></pre>

<p>Returns:</p>

<pre><code>np.ndarray: A NumPy array containing the preprocessed numeric data.
</code></pre>
</div>


                            </div>
                            <div id="StreamingSimulation.process_stream" class="classattr">
                                        <input id="StreamingSimulation.process_stream-view-source" class="view-source-toggle-state" type="checkbox" aria-hidden="true" tabindex="-1">
<div class="attr function">
            
        <span class="def">def</span>
        <span class="name">process_stream</span><span class="signature pdoc-code condensed">(<span class="param"><span class="bp">self</span></span><span class="return-annotation">):</span></span>

                <label class="view-source-button" for="StreamingSimulation.process_stream-view-source"><span>View Source</span></label>

    </div>
    <a class="headerlink" href="#StreamingSimulation.process_stream"></a>
            <div class="pdoc-code codehilite"><pre><span></span><span id="StreamingSimulation.process_stream-384"><a href="#StreamingSimulation.process_stream-384"><span class="linenos">384</span></a>    <span class="k">def</span><span class="w"> </span><span class="nf">process_stream</span><span class="p">(</span><span class="bp">self</span><span class="p">):</span>
</span><span id="StreamingSimulation.process_stream-385"><a href="#StreamingSimulation.process_stream-385"><span class="linenos">385</span></a><span class="w">        </span><span class="sd">&quot;&quot;&quot;</span>
</span><span id="StreamingSimulation.process_stream-386"><a href="#StreamingSimulation.process_stream-386"><span class="linenos">386</span></a><span class="sd">        Consume data from the queue and process it with the anomaly detector.</span>
</span><span id="StreamingSimulation.process_stream-387"><a href="#StreamingSimulation.process_stream-387"><span class="linenos">387</span></a>
</span><span id="StreamingSimulation.process_stream-388"><a href="#StreamingSimulation.process_stream-388"><span class="linenos">388</span></a><span class="sd">        This method continuously retrieves data chunks from a queue, processes them,</span>
</span><span id="StreamingSimulation.process_stream-389"><a href="#StreamingSimulation.process_stream-389"><span class="linenos">389</span></a><span class="sd">        and performs anomaly detection using a pre-trained detector. The results are</span>
</span><span id="StreamingSimulation.process_stream-390"><a href="#StreamingSimulation.process_stream-390"><span class="linenos">390</span></a><span class="sd">        then prepared for visualization and sent to a plotting queue.</span>
</span><span id="StreamingSimulation.process_stream-391"><a href="#StreamingSimulation.process_stream-391"><span class="linenos">391</span></a>
</span><span id="StreamingSimulation.process_stream-392"><a href="#StreamingSimulation.process_stream-392"><span class="linenos">392</span></a><span class="sd">        Workflow:</span>
</span><span id="StreamingSimulation.process_stream-393"><a href="#StreamingSimulation.process_stream-393"><span class="linenos">393</span></a>
</span><span id="StreamingSimulation.process_stream-394"><a href="#StreamingSimulation.process_stream-394"><span class="linenos">394</span></a><span class="sd">            1- Retrieve a chunk of data from the queue.</span>
</span><span id="StreamingSimulation.process_stream-395"><a href="#StreamingSimulation.process_stream-395"><span class="linenos">395</span></a>
</span><span id="StreamingSimulation.process_stream-396"><a href="#StreamingSimulation.process_stream-396"><span class="linenos">396</span></a><span class="sd">            2- Append the chunk to the historical data, maintaining a rolling window of the last 5000 records.</span>
</span><span id="StreamingSimulation.process_stream-397"><a href="#StreamingSimulation.process_stream-397"><span class="linenos">397</span></a>
</span><span id="StreamingSimulation.process_stream-398"><a href="#StreamingSimulation.process_stream-398"><span class="linenos">398</span></a><span class="sd">            3- Preprocess the data for anomaly detection.</span>
</span><span id="StreamingSimulation.process_stream-399"><a href="#StreamingSimulation.process_stream-399"><span class="linenos">399</span></a>
</span><span id="StreamingSimulation.process_stream-400"><a href="#StreamingSimulation.process_stream-400"><span class="linenos">400</span></a><span class="sd">            4- Train the anomaly detector if it is not already trained and sufficient data is available.</span>
</span><span id="StreamingSimulation.process_stream-401"><a href="#StreamingSimulation.process_stream-401"><span class="linenos">401</span></a>
</span><span id="StreamingSimulation.process_stream-402"><a href="#StreamingSimulation.process_stream-402"><span class="linenos">402</span></a><span class="sd">            5- Perform anomaly detection on the current chunk if the detector is trained.</span>
</span><span id="StreamingSimulation.process_stream-403"><a href="#StreamingSimulation.process_stream-403"><span class="linenos">403</span></a>
</span><span id="StreamingSimulation.process_stream-404"><a href="#StreamingSimulation.process_stream-404"><span class="linenos">404</span></a><span class="sd">            6- Update historical scores and count the number of anomalies detected in the current chunk.</span>
</span><span id="StreamingSimulation.process_stream-405"><a href="#StreamingSimulation.process_stream-405"><span class="linenos">405</span></a>
</span><span id="StreamingSimulation.process_stream-406"><a href="#StreamingSimulation.process_stream-406"><span class="linenos">406</span></a><span class="sd">            7- Filter historical data and scores to include only the last three hours of data.</span>
</span><span id="StreamingSimulation.process_stream-407"><a href="#StreamingSimulation.process_stream-407"><span class="linenos">407</span></a>
</span><span id="StreamingSimulation.process_stream-408"><a href="#StreamingSimulation.process_stream-408"><span class="linenos">408</span></a><span class="sd">            8- Send the filtered data and scores to the plotting queue for visualization.</span>
</span><span id="StreamingSimulation.process_stream-409"><a href="#StreamingSimulation.process_stream-409"><span class="linenos">409</span></a>
</span><span id="StreamingSimulation.process_stream-410"><a href="#StreamingSimulation.process_stream-410"><span class="linenos">410</span></a><span class="sd">        Exceptions:</span>
</span><span id="StreamingSimulation.process_stream-411"><a href="#StreamingSimulation.process_stream-411"><span class="linenos">411</span></a>
</span><span id="StreamingSimulation.process_stream-412"><a href="#StreamingSimulation.process_stream-412"><span class="linenos">412</span></a><span class="sd">            - Handles `queue.Empty` exceptions when the queue is empty and continues processing.</span>
</span><span id="StreamingSimulation.process_stream-413"><a href="#StreamingSimulation.process_stream-413"><span class="linenos">413</span></a>
</span><span id="StreamingSimulation.process_stream-414"><a href="#StreamingSimulation.process_stream-414"><span class="linenos">414</span></a><span class="sd">            - Catches and logs any other exceptions that occur during processing.</span>
</span><span id="StreamingSimulation.process_stream-415"><a href="#StreamingSimulation.process_stream-415"><span class="linenos">415</span></a>
</span><span id="StreamingSimulation.process_stream-416"><a href="#StreamingSimulation.process_stream-416"><span class="linenos">416</span></a><span class="sd">        Attributes:</span>
</span><span id="StreamingSimulation.process_stream-417"><a href="#StreamingSimulation.process_stream-417"><span class="linenos">417</span></a>
</span><span id="StreamingSimulation.process_stream-418"><a href="#StreamingSimulation.process_stream-418"><span class="linenos">418</span></a><span class="sd">            - self.streaming_active (bool): Flag to control the streaming process.</span>
</span><span id="StreamingSimulation.process_stream-419"><a href="#StreamingSimulation.process_stream-419"><span class="linenos">419</span></a>
</span><span id="StreamingSimulation.process_stream-420"><a href="#StreamingSimulation.process_stream-420"><span class="linenos">420</span></a><span class="sd">            - self.queue (queue.Queue): Queue from which data chunks are consumed.</span>
</span><span id="StreamingSimulation.process_stream-421"><a href="#StreamingSimulation.process_stream-421"><span class="linenos">421</span></a>
</span><span id="StreamingSimulation.process_stream-422"><a href="#StreamingSimulation.process_stream-422"><span class="linenos">422</span></a><span class="sd">            - self.historical_data (pd.DataFrame): DataFrame storing historical data for processing.</span>
</span><span id="StreamingSimulation.process_stream-423"><a href="#StreamingSimulation.process_stream-423"><span class="linenos">423</span></a>
</span><span id="StreamingSimulation.process_stream-424"><a href="#StreamingSimulation.process_stream-424"><span class="linenos">424</span></a><span class="sd">            - self.historical_scores (np.ndarray): Array storing historical anomaly scores.</span>
</span><span id="StreamingSimulation.process_stream-425"><a href="#StreamingSimulation.process_stream-425"><span class="linenos">425</span></a>
</span><span id="StreamingSimulation.process_stream-426"><a href="#StreamingSimulation.process_stream-426"><span class="linenos">426</span></a><span class="sd">            - self.window_size (int): Size of the rolling window for preprocessing.</span>
</span><span id="StreamingSimulation.process_stream-427"><a href="#StreamingSimulation.process_stream-427"><span class="linenos">427</span></a>
</span><span id="StreamingSimulation.process_stream-428"><a href="#StreamingSimulation.process_stream-428"><span class="linenos">428</span></a><span class="sd">            - self.detector (object): Anomaly detector instance with `fit` and `detect` methods.</span>
</span><span id="StreamingSimulation.process_stream-429"><a href="#StreamingSimulation.process_stream-429"><span class="linenos">429</span></a>
</span><span id="StreamingSimulation.process_stream-430"><a href="#StreamingSimulation.process_stream-430"><span class="linenos">430</span></a><span class="sd">            - self.plot_queue (queue.Queue): Queue to send data and scores for visualization.</span>
</span><span id="StreamingSimulation.process_stream-431"><a href="#StreamingSimulation.process_stream-431"><span class="linenos">431</span></a><span class="sd">        &quot;&quot;&quot;</span>
</span><span id="StreamingSimulation.process_stream-432"><a href="#StreamingSimulation.process_stream-432"><span class="linenos">432</span></a>        
</span><span id="StreamingSimulation.process_stream-433"><a href="#StreamingSimulation.process_stream-433"><span class="linenos">433</span></a>        <span class="k">while</span> <span class="bp">self</span><span class="o">.</span><span class="n">streaming_active</span><span class="p">:</span>
</span><span id="StreamingSimulation.process_stream-434"><a href="#StreamingSimulation.process_stream-434"><span class="linenos">434</span></a>            <span class="k">try</span><span class="p">:</span>
</span><span id="StreamingSimulation.process_stream-435"><a href="#StreamingSimulation.process_stream-435"><span class="linenos">435</span></a>                <span class="n">chunk</span> <span class="o">=</span> <span class="bp">self</span><span class="o">.</span><span class="n">queue</span><span class="o">.</span><span class="n">get</span><span class="p">(</span><span class="n">timeout</span><span class="o">=</span><span class="mi">1</span><span class="p">)</span>
</span><span id="StreamingSimulation.process_stream-436"><a href="#StreamingSimulation.process_stream-436"><span class="linenos">436</span></a>                <span class="k">if</span> <span class="n">chunk</span> <span class="ow">is</span> <span class="ow">not</span> <span class="kc">None</span><span class="p">:</span>
</span><span id="StreamingSimulation.process_stream-437"><a href="#StreamingSimulation.process_stream-437"><span class="linenos">437</span></a>                    <span class="bp">self</span><span class="o">.</span><span class="n">historical_data</span> <span class="o">=</span> <span class="n">pd</span><span class="o">.</span><span class="n">concat</span><span class="p">([</span><span class="bp">self</span><span class="o">.</span><span class="n">historical_data</span><span class="p">,</span> <span class="n">chunk</span><span class="p">])</span><span class="o">.</span><span class="n">iloc</span><span class="p">[</span><span class="o">-</span><span class="mi">5000</span><span class="p">:]</span>
</span><span id="StreamingSimulation.process_stream-438"><a href="#StreamingSimulation.process_stream-438"><span class="linenos">438</span></a>                    <span class="n">processed_data</span> <span class="o">=</span> <span class="bp">self</span><span class="o">.</span><span class="n">preprocess</span><span class="p">(</span><span class="bp">self</span><span class="o">.</span><span class="n">historical_data</span><span class="o">.</span><span class="n">iloc</span><span class="p">[</span><span class="o">-</span><span class="bp">self</span><span class="o">.</span><span class="n">window_size</span><span class="p">:])</span>
</span><span id="StreamingSimulation.process_stream-439"><a href="#StreamingSimulation.process_stream-439"><span class="linenos">439</span></a>
</span><span id="StreamingSimulation.process_stream-440"><a href="#StreamingSimulation.process_stream-440"><span class="linenos">440</span></a>                    <span class="k">if</span> <span class="ow">not</span> <span class="bp">self</span><span class="o">.</span><span class="n">detector</span><span class="o">.</span><span class="n">trained</span> <span class="ow">and</span> <span class="nb">len</span><span class="p">(</span><span class="n">processed_data</span><span class="p">)</span> <span class="o">&gt;=</span> <span class="bp">self</span><span class="o">.</span><span class="n">detector</span><span class="o">.</span><span class="n">window_size</span><span class="p">:</span>
</span><span id="StreamingSimulation.process_stream-441"><a href="#StreamingSimulation.process_stream-441"><span class="linenos">441</span></a>                        <span class="bp">self</span><span class="o">.</span><span class="n">detector</span><span class="o">.</span><span class="n">fit</span><span class="p">(</span><span class="n">processed_data</span><span class="p">)</span>
</span><span id="StreamingSimulation.process_stream-442"><a href="#StreamingSimulation.process_stream-442"><span class="linenos">442</span></a>
</span><span id="StreamingSimulation.process_stream-443"><a href="#StreamingSimulation.process_stream-443"><span class="linenos">443</span></a>                    <span class="k">if</span> <span class="bp">self</span><span class="o">.</span><span class="n">detector</span><span class="o">.</span><span class="n">trained</span><span class="p">:</span>
</span><span id="StreamingSimulation.process_stream-444"><a href="#StreamingSimulation.process_stream-444"><span class="linenos">444</span></a>                        <span class="n">predictions</span><span class="p">,</span> <span class="n">scores</span> <span class="o">=</span> <span class="bp">self</span><span class="o">.</span><span class="n">detector</span><span class="o">.</span><span class="n">detect</span><span class="p">(</span><span class="bp">self</span><span class="o">.</span><span class="n">preprocess</span><span class="p">(</span><span class="n">chunk</span><span class="p">))</span>
</span><span id="StreamingSimulation.process_stream-445"><a href="#StreamingSimulation.process_stream-445"><span class="linenos">445</span></a>                        <span class="bp">self</span><span class="o">.</span><span class="n">historical_scores</span> <span class="o">=</span> <span class="n">np</span><span class="o">.</span><span class="n">append</span><span class="p">(</span><span class="bp">self</span><span class="o">.</span><span class="n">historical_scores</span><span class="p">,</span> <span class="n">scores</span><span class="p">)</span>
</span><span id="StreamingSimulation.process_stream-446"><a href="#StreamingSimulation.process_stream-446"><span class="linenos">446</span></a>
</span><span id="StreamingSimulation.process_stream-447"><a href="#StreamingSimulation.process_stream-447"><span class="linenos">447</span></a>                        <span class="n">anomaly_count</span> <span class="o">=</span> <span class="n">np</span><span class="o">.</span><span class="n">sum</span><span class="p">(</span><span class="n">predictions</span> <span class="o">==</span> <span class="o">-</span><span class="mi">1</span><span class="p">)</span>
</span><span id="StreamingSimulation.process_stream-448"><a href="#StreamingSimulation.process_stream-448"><span class="linenos">448</span></a>                        <span class="nb">print</span><span class="p">(</span><span class="sa">f</span><span class="s2">&quot;Detected </span><span class="si">{</span><span class="n">anomaly_count</span><span class="si">}</span><span class="s2"> anomalies in the current chunk.&quot;</span><span class="p">)</span>
</span><span id="StreamingSimulation.process_stream-449"><a href="#StreamingSimulation.process_stream-449"><span class="linenos">449</span></a>
</span><span id="StreamingSimulation.process_stream-450"><a href="#StreamingSimulation.process_stream-450"><span class="linenos">450</span></a>                        <span class="bp">self</span><span class="o">.</span><span class="n">historical_data</span><span class="o">.</span><span class="n">index</span> <span class="o">=</span> <span class="n">pd</span><span class="o">.</span><span class="n">to_datetime</span><span class="p">(</span><span class="bp">self</span><span class="o">.</span><span class="n">historical_data</span><span class="o">.</span><span class="n">index</span><span class="p">)</span>
</span><span id="StreamingSimulation.process_stream-451"><a href="#StreamingSimulation.process_stream-451"><span class="linenos">451</span></a>                        <span class="n">three_hours_ago</span> <span class="o">=</span> <span class="bp">self</span><span class="o">.</span><span class="n">historical_data</span><span class="o">.</span><span class="n">index</span><span class="p">[</span><span class="o">-</span><span class="mi">1</span><span class="p">]</span> <span class="o">-</span> <span class="n">pd</span><span class="o">.</span><span class="n">Timedelta</span><span class="p">(</span><span class="n">hours</span><span class="o">=</span><span class="mi">3</span><span class="p">)</span>
</span><span id="StreamingSimulation.process_stream-452"><a href="#StreamingSimulation.process_stream-452"><span class="linenos">452</span></a>                        <span class="n">filtered_data</span> <span class="o">=</span> <span class="bp">self</span><span class="o">.</span><span class="n">historical_data</span><span class="p">[</span><span class="bp">self</span><span class="o">.</span><span class="n">historical_data</span><span class="o">.</span><span class="n">index</span> <span class="o">&gt;=</span> <span class="n">three_hours_ago</span><span class="p">]</span>
</span><span id="StreamingSimulation.process_stream-453"><a href="#StreamingSimulation.process_stream-453"><span class="linenos">453</span></a>
</span><span id="StreamingSimulation.process_stream-454"><a href="#StreamingSimulation.process_stream-454"><span class="linenos">454</span></a>                        <span class="n">filtered_scores</span> <span class="o">=</span> <span class="bp">self</span><span class="o">.</span><span class="n">historical_scores</span><span class="p">[</span><span class="o">-</span><span class="nb">len</span><span class="p">(</span><span class="n">filtered_data</span><span class="p">):]</span> <span class="k">if</span> <span class="nb">len</span><span class="p">(</span><span class="bp">self</span><span class="o">.</span><span class="n">historical_scores</span><span class="p">)</span> <span class="o">&gt;=</span> <span class="nb">len</span><span class="p">(</span><span class="n">filtered_data</span><span class="p">)</span> <span class="k">else</span> <span class="n">np</span><span class="o">.</span><span class="n">pad</span><span class="p">(</span><span class="bp">self</span><span class="o">.</span><span class="n">historical_scores</span><span class="p">,</span> <span class="p">(</span><span class="nb">len</span><span class="p">(</span><span class="n">filtered_data</span><span class="p">)</span> <span class="o">-</span> <span class="nb">len</span><span class="p">(</span><span class="bp">self</span><span class="o">.</span><span class="n">historical_scores</span><span class="p">),</span> <span class="mi">0</span><span class="p">),</span> <span class="s1">&#39;constant&#39;</span><span class="p">,</span> <span class="n">constant_values</span><span class="o">=</span><span class="mi">0</span><span class="p">)</span>
</span><span id="StreamingSimulation.process_stream-455"><a href="#StreamingSimulation.process_stream-455"><span class="linenos">455</span></a>
</span><span id="StreamingSimulation.process_stream-456"><a href="#StreamingSimulation.process_stream-456"><span class="linenos">456</span></a>                        <span class="bp">self</span><span class="o">.</span><span class="n">plot_queue</span><span class="o">.</span><span class="n">put</span><span class="p">((</span><span class="n">filtered_data</span><span class="p">,</span> <span class="n">filtered_scores</span><span class="p">))</span>
</span><span id="StreamingSimulation.process_stream-457"><a href="#StreamingSimulation.process_stream-457"><span class="linenos">457</span></a>            <span class="k">except</span> <span class="n">queue</span><span class="o">.</span><span class="n">Empty</span><span class="p">:</span>
</span><span id="StreamingSimulation.process_stream-458"><a href="#StreamingSimulation.process_stream-458"><span class="linenos">458</span></a>                <span class="k">continue</span>
</span><span id="StreamingSimulation.process_stream-459"><a href="#StreamingSimulation.process_stream-459"><span class="linenos">459</span></a>            <span class="k">except</span> <span class="ne">Exception</span> <span class="k">as</span> <span class="n">e</span><span class="p">:</span>
</span><span id="StreamingSimulation.process_stream-460"><a href="#StreamingSimulation.process_stream-460"><span class="linenos">460</span></a>                <span class="nb">print</span><span class="p">(</span><span class="sa">f</span><span class="s2">&quot;Error processing stream: </span><span class="si">{</span><span class="n">e</span><span class="si">}</span><span class="s2">&quot;</span><span class="p">)</span>
</span></pre></div>


            <div class="docstring"><p>Consume data from the queue and process it with the anomaly detector.</p>

<p>This method continuously retrieves data chunks from a queue, processes them,
and performs anomaly detection using a pre-trained detector. The results are
then prepared for visualization and sent to a plotting queue.</p>

<p>Workflow:</p>

<pre><code>1- Retrieve a chunk of data from the queue.

2- Append the chunk to the historical data, maintaining a rolling window of the last 5000 records.

3- Preprocess the data for anomaly detection.

4- Train the anomaly detector if it is not already trained and sufficient data is available.

5- Perform anomaly detection on the current chunk if the detector is trained.

6- Update historical scores and count the number of anomalies detected in the current chunk.

7- Filter historical data and scores to include only the last three hours of data.

8- Send the filtered data and scores to the plotting queue for visualization.
</code></pre>

<p>Exceptions:</p>

<pre><code>- Handles `queue.Empty` exceptions when the queue is empty and continues processing.

- Catches and logs any other exceptions that occur during processing.
</code></pre>

<p>Attributes:</p>

<pre><code>- self.streaming_active (bool): Flag to control the streaming process.

- self.queue (queue.Queue): Queue from which data chunks are consumed.

- self.historical_data (pd.DataFrame): DataFrame storing historical data for processing.

- self.historical_scores (np.ndarray): Array storing historical anomaly scores.

- self.window_size (int): Size of the rolling window for preprocessing.

- self.detector (object): Anomaly detector instance with `fit` and `detect` methods.

- self.plot_queue (queue.Queue): Queue to send data and scores for visualization.
</code></pre>
</div>


                            </div>
                            <div id="StreamingSimulation.run" class="classattr">
                                        <input id="StreamingSimulation.run-view-source" class="view-source-toggle-state" type="checkbox" aria-hidden="true" tabindex="-1">
<div class="attr function">
            
        <span class="def">def</span>
        <span class="name">run</span><span class="signature pdoc-code condensed">(<span class="param"><span class="bp">self</span></span><span class="return-annotation">):</span></span>

                <label class="view-source-button" for="StreamingSimulation.run-view-source"><span>View Source</span></label>

    </div>
    <a class="headerlink" href="#StreamingSimulation.run"></a>
            <div class="pdoc-code codehilite"><pre><span></span><span id="StreamingSimulation.run-462"><a href="#StreamingSimulation.run-462"><span class="linenos">462</span></a>    <span class="k">def</span><span class="w"> </span><span class="nf">run</span><span class="p">(</span><span class="bp">self</span><span class="p">):</span>
</span><span id="StreamingSimulation.run-463"><a href="#StreamingSimulation.run-463"><span class="linenos">463</span></a><span class="w">        </span><span class="sd">&quot;&quot;&quot;</span>
</span><span id="StreamingSimulation.run-464"><a href="#StreamingSimulation.run-464"><span class="linenos">464</span></a><span class="sd">        Executes the streaming anomaly detection simulation.</span>
</span><span id="StreamingSimulation.run-465"><a href="#StreamingSimulation.run-465"><span class="linenos">465</span></a>
</span><span id="StreamingSimulation.run-466"><a href="#StreamingSimulation.run-466"><span class="linenos">466</span></a><span class="sd">        This method starts two separate threads:</span>
</span><span id="StreamingSimulation.run-467"><a href="#StreamingSimulation.run-467"><span class="linenos">467</span></a>
</span><span id="StreamingSimulation.run-468"><a href="#StreamingSimulation.run-468"><span class="linenos">468</span></a><span class="sd">            1. A streaming thread that simulates or handles incoming data.</span>
</span><span id="StreamingSimulation.run-469"><a href="#StreamingSimulation.run-469"><span class="linenos">469</span></a>
</span><span id="StreamingSimulation.run-470"><a href="#StreamingSimulation.run-470"><span class="linenos">470</span></a><span class="sd">            2. A processing thread that processes the streamed data.</span>
</span><span id="StreamingSimulation.run-471"><a href="#StreamingSimulation.run-471"><span class="linenos">471</span></a>
</span><span id="StreamingSimulation.run-472"><a href="#StreamingSimulation.run-472"><span class="linenos">472</span></a><span class="sd">        The simulation remains active until interrupted by a KeyboardInterrupt</span>
</span><span id="StreamingSimulation.run-473"><a href="#StreamingSimulation.run-473"><span class="linenos">473</span></a><span class="sd">        (e.g., pressing Ctrl+C). Upon interruption, the simulation stops gracefully</span>
</span><span id="StreamingSimulation.run-474"><a href="#StreamingSimulation.run-474"><span class="linenos">474</span></a><span class="sd">        by setting `self.streaming_active` to False and joining both threads.</span>
</span><span id="StreamingSimulation.run-475"><a href="#StreamingSimulation.run-475"><span class="linenos">475</span></a><span class="sd">        Additionally, this method handles plotting from the main thread.</span>
</span><span id="StreamingSimulation.run-476"><a href="#StreamingSimulation.run-476"><span class="linenos">476</span></a><span class="sd">        </span>
</span><span id="StreamingSimulation.run-477"><a href="#StreamingSimulation.run-477"><span class="linenos">477</span></a><span class="sd">        Raises:</span>
</span><span id="StreamingSimulation.run-478"><a href="#StreamingSimulation.run-478"><span class="linenos">478</span></a><span class="sd">        </span>
</span><span id="StreamingSimulation.run-479"><a href="#StreamingSimulation.run-479"><span class="linenos">479</span></a><span class="sd">            KeyboardInterrupt: If the simulation is manually stopped by the user.</span>
</span><span id="StreamingSimulation.run-480"><a href="#StreamingSimulation.run-480"><span class="linenos">480</span></a><span class="sd">        &quot;&quot;&quot;</span>
</span><span id="StreamingSimulation.run-481"><a href="#StreamingSimulation.run-481"><span class="linenos">481</span></a>       
</span><span id="StreamingSimulation.run-482"><a href="#StreamingSimulation.run-482"><span class="linenos">482</span></a>        <span class="bp">self</span><span class="o">.</span><span class="n">streaming_active</span> <span class="o">=</span> <span class="kc">True</span>
</span><span id="StreamingSimulation.run-483"><a href="#StreamingSimulation.run-483"><span class="linenos">483</span></a>
</span><span id="StreamingSimulation.run-484"><a href="#StreamingSimulation.run-484"><span class="linenos">484</span></a>        <span class="n">stream_thread</span> <span class="o">=</span> <span class="n">threading</span><span class="o">.</span><span class="n">Thread</span><span class="p">(</span><span class="n">target</span><span class="o">=</span><span class="bp">self</span><span class="o">.</span><span class="n">_stream_data</span><span class="p">,</span> <span class="n">daemon</span><span class="o">=</span><span class="kc">True</span><span class="p">)</span>
</span><span id="StreamingSimulation.run-485"><a href="#StreamingSimulation.run-485"><span class="linenos">485</span></a>        <span class="n">process_thread</span> <span class="o">=</span> <span class="n">threading</span><span class="o">.</span><span class="n">Thread</span><span class="p">(</span><span class="n">target</span><span class="o">=</span><span class="bp">self</span><span class="o">.</span><span class="n">process_stream</span><span class="p">,</span> <span class="n">daemon</span><span class="o">=</span><span class="kc">True</span><span class="p">)</span>
</span><span id="StreamingSimulation.run-486"><a href="#StreamingSimulation.run-486"><span class="linenos">486</span></a>
</span><span id="StreamingSimulation.run-487"><a href="#StreamingSimulation.run-487"><span class="linenos">487</span></a>        <span class="n">stream_thread</span><span class="o">.</span><span class="n">start</span><span class="p">()</span>
</span><span id="StreamingSimulation.run-488"><a href="#StreamingSimulation.run-488"><span class="linenos">488</span></a>        <span class="n">process_thread</span><span class="o">.</span><span class="n">start</span><span class="p">()</span>
</span><span id="StreamingSimulation.run-489"><a href="#StreamingSimulation.run-489"><span class="linenos">489</span></a>
</span><span id="StreamingSimulation.run-490"><a href="#StreamingSimulation.run-490"><span class="linenos">490</span></a>        <span class="k">try</span><span class="p">:</span>
</span><span id="StreamingSimulation.run-491"><a href="#StreamingSimulation.run-491"><span class="linenos">491</span></a>            <span class="bp">self</span><span class="o">.</span><span class="n">_plot_from_main_thread</span><span class="p">()</span>
</span><span id="StreamingSimulation.run-492"><a href="#StreamingSimulation.run-492"><span class="linenos">492</span></a>        <span class="k">except</span> <span class="ne">KeyboardInterrupt</span><span class="p">:</span>
</span><span id="StreamingSimulation.run-493"><a href="#StreamingSimulation.run-493"><span class="linenos">493</span></a>            <span class="nb">print</span><span class="p">(</span><span class="s2">&quot;Stopping simulation...&quot;</span><span class="p">)</span>
</span><span id="StreamingSimulation.run-494"><a href="#StreamingSimulation.run-494"><span class="linenos">494</span></a>            <span class="bp">self</span><span class="o">.</span><span class="n">streaming_active</span> <span class="o">=</span> <span class="kc">False</span>
</span><span id="StreamingSimulation.run-495"><a href="#StreamingSimulation.run-495"><span class="linenos">495</span></a>
</span><span id="StreamingSimulation.run-496"><a href="#StreamingSimulation.run-496"><span class="linenos">496</span></a>        <span class="n">stream_thread</span><span class="o">.</span><span class="n">join</span><span class="p">()</span>
</span><span id="StreamingSimulation.run-497"><a href="#StreamingSimulation.run-497"><span class="linenos">497</span></a>        <span class="n">process_thread</span><span class="o">.</span><span class="n">join</span><span class="p">()</span>
</span></pre></div>


            <div class="docstring"><p>Executes the streaming anomaly detection simulation.</p>

<p>This method starts two separate threads:</p>

<pre><code>1. A streaming thread that simulates or handles incoming data.

2. A processing thread that processes the streamed data.
</code></pre>

<p>The simulation remains active until interrupted by a KeyboardInterrupt
(e.g., pressing Ctrl+C). Upon interruption, the simulation stops gracefully
by setting <code>self.streaming_active</code> to False and joining both threads.
Additionally, this method handles plotting from the main thread.</p>

<p>Raises:</p>

<pre><code>KeyboardInterrupt: If the simulation is manually stopped by the user.
</code></pre>
</div>


                            </div>
                </section>
                <section id="StreamingDataManager">
                            <input id="StreamingDataManager-view-source" class="view-source-toggle-state" type="checkbox" aria-hidden="true" tabindex="-1">
<div class="attr class">
            
    <span class="def">class</span>
    <span class="name">StreamingDataManager</span>:

                <label class="view-source-button" for="StreamingDataManager-view-source"><span>View Source</span></label>

    </div>
    <a class="headerlink" href="#StreamingDataManager"></a>
            <div class="pdoc-code codehilite"><pre><span></span><span id="StreamingDataManager-14"><a href="#StreamingDataManager-14"><span class="linenos"> 14</span></a><span class="k">class</span><span class="w"> </span><span class="nc">StreamingDataManager</span><span class="p">:</span>
</span><span id="StreamingDataManager-15"><a href="#StreamingDataManager-15"><span class="linenos"> 15</span></a><span class="w">    </span><span class="sd">&quot;&quot;&quot;</span>
</span><span id="StreamingDataManager-16"><a href="#StreamingDataManager-16"><span class="linenos"> 16</span></a><span class="sd">    A class to manage streaming of data in chunks from a pandas DataFrame.</span>
</span><span id="StreamingDataManager-17"><a href="#StreamingDataManager-17"><span class="linenos"> 17</span></a><span class="sd">    Attributes:</span>
</span><span id="StreamingDataManager-18"><a href="#StreamingDataManager-18"><span class="linenos"> 18</span></a>
</span><span id="StreamingDataManager-19"><a href="#StreamingDataManager-19"><span class="linenos"> 19</span></a><span class="sd">        - data (pd.DataFrame): The DataFrame containing the data to be streamed.</span>
</span><span id="StreamingDataManager-20"><a href="#StreamingDataManager-20"><span class="linenos"> 20</span></a>
</span><span id="StreamingDataManager-21"><a href="#StreamingDataManager-21"><span class="linenos"> 21</span></a><span class="sd">        - chunk_size (int): The number of rows in each chunk. Default is 100.</span>
</span><span id="StreamingDataManager-22"><a href="#StreamingDataManager-22"><span class="linenos"> 22</span></a>
</span><span id="StreamingDataManager-23"><a href="#StreamingDataManager-23"><span class="linenos"> 23</span></a><span class="sd">        - stream_interval (int): The time interval (in seconds) between streaming chunks. Default is 1.</span>
</span><span id="StreamingDataManager-24"><a href="#StreamingDataManager-24"><span class="linenos"> 24</span></a>
</span><span id="StreamingDataManager-25"><a href="#StreamingDataManager-25"><span class="linenos"> 25</span></a><span class="sd">        - data_queue (queue.Queue): A queue to hold the streamed data chunks.</span>
</span><span id="StreamingDataManager-26"><a href="#StreamingDataManager-26"><span class="linenos"> 26</span></a>
</span><span id="StreamingDataManager-27"><a href="#StreamingDataManager-27"><span class="linenos"> 27</span></a><span class="sd">        - current_index (int): The current index in the DataFrame for streaming.</span>
</span><span id="StreamingDataManager-28"><a href="#StreamingDataManager-28"><span class="linenos"> 28</span></a>
</span><span id="StreamingDataManager-29"><a href="#StreamingDataManager-29"><span class="linenos"> 29</span></a><span class="sd">        - streaming_active (bool): A flag indicating whether streaming is active.</span>
</span><span id="StreamingDataManager-30"><a href="#StreamingDataManager-30"><span class="linenos"> 30</span></a>
</span><span id="StreamingDataManager-31"><a href="#StreamingDataManager-31"><span class="linenos"> 31</span></a><span class="sd">        - thread (threading.Thread): The thread responsible for streaming data.</span>
</span><span id="StreamingDataManager-32"><a href="#StreamingDataManager-32"><span class="linenos"> 32</span></a>
</span><span id="StreamingDataManager-33"><a href="#StreamingDataManager-33"><span class="linenos"> 33</span></a><span class="sd">    &quot;&quot;&quot;</span>
</span><span id="StreamingDataManager-34"><a href="#StreamingDataManager-34"><span class="linenos"> 34</span></a>    <span class="k">def</span><span class="w"> </span><span class="fm">__init__</span><span class="p">(</span><span class="bp">self</span><span class="p">,</span> <span class="n">data</span><span class="p">:</span> <span class="n">pd</span><span class="o">.</span><span class="n">DataFrame</span><span class="p">,</span> <span class="n">chunk_size</span><span class="o">=</span><span class="mi">100</span><span class="p">,</span> <span class="n">stream_interval</span><span class="o">=</span><span class="mi">1</span><span class="p">):</span>
</span><span id="StreamingDataManager-35"><a href="#StreamingDataManager-35"><span class="linenos"> 35</span></a>        <span class="bp">self</span><span class="o">.</span><span class="n">data</span> <span class="o">=</span> <span class="n">data</span>
</span><span id="StreamingDataManager-36"><a href="#StreamingDataManager-36"><span class="linenos"> 36</span></a>        <span class="bp">self</span><span class="o">.</span><span class="n">chunk_size</span> <span class="o">=</span> <span class="n">chunk_size</span>
</span><span id="StreamingDataManager-37"><a href="#StreamingDataManager-37"><span class="linenos"> 37</span></a>        <span class="bp">self</span><span class="o">.</span><span class="n">stream_interval</span> <span class="o">=</span> <span class="n">stream_interval</span>
</span><span id="StreamingDataManager-38"><a href="#StreamingDataManager-38"><span class="linenos"> 38</span></a>        <span class="bp">self</span><span class="o">.</span><span class="n">data_queue</span> <span class="o">=</span> <span class="n">queue</span><span class="o">.</span><span class="n">Queue</span><span class="p">()</span>
</span><span id="StreamingDataManager-39"><a href="#StreamingDataManager-39"><span class="linenos"> 39</span></a>        <span class="bp">self</span><span class="o">.</span><span class="n">current_index</span> <span class="o">=</span> <span class="mi">0</span>
</span><span id="StreamingDataManager-40"><a href="#StreamingDataManager-40"><span class="linenos"> 40</span></a>        <span class="bp">self</span><span class="o">.</span><span class="n">streaming_active</span> <span class="o">=</span> <span class="kc">False</span>
</span><span id="StreamingDataManager-41"><a href="#StreamingDataManager-41"><span class="linenos"> 41</span></a>        <span class="bp">self</span><span class="o">.</span><span class="n">thread</span> <span class="o">=</span> <span class="kc">None</span>
</span><span id="StreamingDataManager-42"><a href="#StreamingDataManager-42"><span class="linenos"> 42</span></a>    
</span><span id="StreamingDataManager-43"><a href="#StreamingDataManager-43"><span class="linenos"> 43</span></a>    <span class="k">def</span><span class="w"> </span><span class="nf">start</span><span class="p">(</span><span class="bp">self</span><span class="p">):</span>
</span><span id="StreamingDataManager-44"><a href="#StreamingDataManager-44"><span class="linenos"> 44</span></a><span class="w">        </span><span class="sd">&quot;&quot;&quot;</span>
</span><span id="StreamingDataManager-45"><a href="#StreamingDataManager-45"><span class="linenos"> 45</span></a><span class="sd">        Starts the streaming process in a separate thread.</span>
</span><span id="StreamingDataManager-46"><a href="#StreamingDataManager-46"><span class="linenos"> 46</span></a>
</span><span id="StreamingDataManager-47"><a href="#StreamingDataManager-47"><span class="linenos"> 47</span></a><span class="sd">        This method sets the `streaming_active` flag to True and initializes</span>
</span><span id="StreamingDataManager-48"><a href="#StreamingDataManager-48"><span class="linenos"> 48</span></a><span class="sd">        a daemon thread to execute the `_stream_data` method. The thread is</span>
</span><span id="StreamingDataManager-49"><a href="#StreamingDataManager-49"><span class="linenos"> 49</span></a><span class="sd">        started immediately after creation.</span>
</span><span id="StreamingDataManager-50"><a href="#StreamingDataManager-50"><span class="linenos"> 50</span></a>
</span><span id="StreamingDataManager-51"><a href="#StreamingDataManager-51"><span class="linenos"> 51</span></a><span class="sd">        Note:</span>
</span><span id="StreamingDataManager-52"><a href="#StreamingDataManager-52"><span class="linenos"> 52</span></a>
</span><span id="StreamingDataManager-53"><a href="#StreamingDataManager-53"><span class="linenos"> 53</span></a><span class="sd">            The thread runs as a daemon, meaning it will not block the program</span>
</span><span id="StreamingDataManager-54"><a href="#StreamingDataManager-54"><span class="linenos"> 54</span></a><span class="sd">            from exiting if the main thread finishes execution.</span>
</span><span id="StreamingDataManager-55"><a href="#StreamingDataManager-55"><span class="linenos"> 55</span></a><span class="sd">        &quot;&quot;&quot;</span>
</span><span id="StreamingDataManager-56"><a href="#StreamingDataManager-56"><span class="linenos"> 56</span></a>        <span class="bp">self</span><span class="o">.</span><span class="n">streaming_active</span> <span class="o">=</span> <span class="kc">True</span>
</span><span id="StreamingDataManager-57"><a href="#StreamingDataManager-57"><span class="linenos"> 57</span></a>        <span class="bp">self</span><span class="o">.</span><span class="n">thread</span> <span class="o">=</span> <span class="n">threading</span><span class="o">.</span><span class="n">Thread</span><span class="p">(</span><span class="n">target</span><span class="o">=</span><span class="bp">self</span><span class="o">.</span><span class="n">_stream_data</span><span class="p">,</span> <span class="n">daemon</span><span class="o">=</span><span class="kc">True</span><span class="p">)</span>
</span><span id="StreamingDataManager-58"><a href="#StreamingDataManager-58"><span class="linenos"> 58</span></a>        <span class="bp">self</span><span class="o">.</span><span class="n">thread</span><span class="o">.</span><span class="n">start</span><span class="p">()</span>
</span><span id="StreamingDataManager-59"><a href="#StreamingDataManager-59"><span class="linenos"> 59</span></a>    
</span><span id="StreamingDataManager-60"><a href="#StreamingDataManager-60"><span class="linenos"> 60</span></a>    <span class="k">def</span><span class="w"> </span><span class="nf">_stream_data</span><span class="p">(</span><span class="bp">self</span><span class="p">):</span>
</span><span id="StreamingDataManager-61"><a href="#StreamingDataManager-61"><span class="linenos"> 61</span></a><span class="w">        </span><span class="sd">&quot;&quot;&quot;</span>
</span><span id="StreamingDataManager-62"><a href="#StreamingDataManager-62"><span class="linenos"> 62</span></a><span class="sd">        Streams data in chunks from the provided dataset.</span>
</span><span id="StreamingDataManager-63"><a href="#StreamingDataManager-63"><span class="linenos"> 63</span></a>
</span><span id="StreamingDataManager-64"><a href="#StreamingDataManager-64"><span class="linenos"> 64</span></a><span class="sd">        This method continuously streams chunks of data from the `data` attribute </span>
</span><span id="StreamingDataManager-65"><a href="#StreamingDataManager-65"><span class="linenos"> 65</span></a><span class="sd">        into a queue (`data_queue`) while `streaming_active` is True and there is </span>
</span><span id="StreamingDataManager-66"><a href="#StreamingDataManager-66"><span class="linenos"> 66</span></a><span class="sd">        remaining data to stream. The size of each chunk is determined by </span>
</span><span id="StreamingDataManager-67"><a href="#StreamingDataManager-67"><span class="linenos"> 67</span></a><span class="sd">        `chunk_size`, and the interval between streaming each chunk is controlled </span>
</span><span id="StreamingDataManager-68"><a href="#StreamingDataManager-68"><span class="linenos"> 68</span></a><span class="sd">        by `stream_interval`.</span>
</span><span id="StreamingDataManager-69"><a href="#StreamingDataManager-69"><span class="linenos"> 69</span></a>
</span><span id="StreamingDataManager-70"><a href="#StreamingDataManager-70"><span class="linenos"> 70</span></a><span class="sd">        Attributes:</span>
</span><span id="StreamingDataManager-71"><a href="#StreamingDataManager-71"><span class="linenos"> 71</span></a>
</span><span id="StreamingDataManager-72"><a href="#StreamingDataManager-72"><span class="linenos"> 72</span></a><span class="sd">            - streaming_active (bool): A flag indicating whether streaming is active.</span>
</span><span id="StreamingDataManager-73"><a href="#StreamingDataManager-73"><span class="linenos"> 73</span></a>
</span><span id="StreamingDataManager-74"><a href="#StreamingDataManager-74"><span class="linenos"> 74</span></a><span class="sd">            - current_index (int): The current position in the dataset from which </span>
</span><span id="StreamingDataManager-75"><a href="#StreamingDataManager-75"><span class="linenos"> 75</span></a><span class="sd">                data is being streamed.</span>
</span><span id="StreamingDataManager-76"><a href="#StreamingDataManager-76"><span class="linenos"> 76</span></a>
</span><span id="StreamingDataManager-77"><a href="#StreamingDataManager-77"><span class="linenos"> 77</span></a><span class="sd">            - data (pandas.DataFrame): The dataset to be streamed.</span>
</span><span id="StreamingDataManager-78"><a href="#StreamingDataManager-78"><span class="linenos"> 78</span></a>
</span><span id="StreamingDataManager-79"><a href="#StreamingDataManager-79"><span class="linenos"> 79</span></a><span class="sd">            - chunk_size (int): The number of rows to include in each streamed chunk.</span>
</span><span id="StreamingDataManager-80"><a href="#StreamingDataManager-80"><span class="linenos"> 80</span></a>
</span><span id="StreamingDataManager-81"><a href="#StreamingDataManager-81"><span class="linenos"> 81</span></a><span class="sd">            - data_queue (queue.Queue): The queue where the streamed data chunks are </span>
</span><span id="StreamingDataManager-82"><a href="#StreamingDataManager-82"><span class="linenos"> 82</span></a><span class="sd">                placed.</span>
</span><span id="StreamingDataManager-83"><a href="#StreamingDataManager-83"><span class="linenos"> 83</span></a>
</span><span id="StreamingDataManager-84"><a href="#StreamingDataManager-84"><span class="linenos"> 84</span></a><span class="sd">            - stream_interval (float): The time interval (in seconds) between </span>
</span><span id="StreamingDataManager-85"><a href="#StreamingDataManager-85"><span class="linenos"> 85</span></a><span class="sd">                streaming each chunk.</span>
</span><span id="StreamingDataManager-86"><a href="#StreamingDataManager-86"><span class="linenos"> 86</span></a>
</span><span id="StreamingDataManager-87"><a href="#StreamingDataManager-87"><span class="linenos"> 87</span></a><span class="sd">        Yields:</span>
</span><span id="StreamingDataManager-88"><a href="#StreamingDataManager-88"><span class="linenos"> 88</span></a>
</span><span id="StreamingDataManager-89"><a href="#StreamingDataManager-89"><span class="linenos"> 89</span></a><span class="sd">            None</span>
</span><span id="StreamingDataManager-90"><a href="#StreamingDataManager-90"><span class="linenos"> 90</span></a><span class="sd">        &quot;&quot;&quot;</span>
</span><span id="StreamingDataManager-91"><a href="#StreamingDataManager-91"><span class="linenos"> 91</span></a>        <span class="k">while</span> <span class="bp">self</span><span class="o">.</span><span class="n">streaming_active</span> <span class="ow">and</span> <span class="bp">self</span><span class="o">.</span><span class="n">current_index</span> <span class="o">&lt;</span> <span class="nb">len</span><span class="p">(</span><span class="bp">self</span><span class="o">.</span><span class="n">data</span><span class="p">):</span>
</span><span id="StreamingDataManager-92"><a href="#StreamingDataManager-92"><span class="linenos"> 92</span></a>            <span class="n">chunk</span> <span class="o">=</span> <span class="bp">self</span><span class="o">.</span><span class="n">data</span><span class="o">.</span><span class="n">iloc</span><span class="p">[</span><span class="bp">self</span><span class="o">.</span><span class="n">current_index</span><span class="p">:</span><span class="bp">self</span><span class="o">.</span><span class="n">current_index</span> <span class="o">+</span> <span class="bp">self</span><span class="o">.</span><span class="n">chunk_size</span><span class="p">]</span>
</span><span id="StreamingDataManager-93"><a href="#StreamingDataManager-93"><span class="linenos"> 93</span></a>            <span class="bp">self</span><span class="o">.</span><span class="n">data_queue</span><span class="o">.</span><span class="n">put</span><span class="p">(</span><span class="n">chunk</span><span class="p">)</span>
</span><span id="StreamingDataManager-94"><a href="#StreamingDataManager-94"><span class="linenos"> 94</span></a>            <span class="bp">self</span><span class="o">.</span><span class="n">current_index</span> <span class="o">+=</span> <span class="bp">self</span><span class="o">.</span><span class="n">chunk_size</span>
</span><span id="StreamingDataManager-95"><a href="#StreamingDataManager-95"><span class="linenos"> 95</span></a>            <span class="n">time</span><span class="o">.</span><span class="n">sleep</span><span class="p">(</span><span class="bp">self</span><span class="o">.</span><span class="n">stream_interval</span><span class="p">)</span>
</span><span id="StreamingDataManager-96"><a href="#StreamingDataManager-96"><span class="linenos"> 96</span></a>    
</span><span id="StreamingDataManager-97"><a href="#StreamingDataManager-97"><span class="linenos"> 97</span></a>    <span class="k">def</span><span class="w"> </span><span class="nf">get_next_chunk</span><span class="p">(</span><span class="bp">self</span><span class="p">):</span>
</span><span id="StreamingDataManager-98"><a href="#StreamingDataManager-98"><span class="linenos"> 98</span></a><span class="w">        </span><span class="sd">&quot;&quot;&quot;</span>
</span><span id="StreamingDataManager-99"><a href="#StreamingDataManager-99"><span class="linenos"> 99</span></a><span class="sd">        Retrieves the next chunk of data from the data queue.</span>
</span><span id="StreamingDataManager-100"><a href="#StreamingDataManager-100"><span class="linenos">100</span></a><span class="sd">        This method attempts to fetch the next item from the `data_queue` within</span>
</span><span id="StreamingDataManager-101"><a href="#StreamingDataManager-101"><span class="linenos">101</span></a><span class="sd">        the specified `stream_interval`. If the queue is empty and the timeout</span>
</span><span id="StreamingDataManager-102"><a href="#StreamingDataManager-102"><span class="linenos">102</span></a><span class="sd">        is reached, it returns `None`.</span>
</span><span id="StreamingDataManager-103"><a href="#StreamingDataManager-103"><span class="linenos">103</span></a>
</span><span id="StreamingDataManager-104"><a href="#StreamingDataManager-104"><span class="linenos">104</span></a><span class="sd">        Returns:</span>
</span><span id="StreamingDataManager-105"><a href="#StreamingDataManager-105"><span class="linenos">105</span></a>
</span><span id="StreamingDataManager-106"><a href="#StreamingDataManager-106"><span class="linenos">106</span></a><span class="sd">            Any: The next chunk of data from the queue if available, or `None` </span>
</span><span id="StreamingDataManager-107"><a href="#StreamingDataManager-107"><span class="linenos">107</span></a><span class="sd">            if the queue is empty and the timeout is reached.</span>
</span><span id="StreamingDataManager-108"><a href="#StreamingDataManager-108"><span class="linenos">108</span></a>
</span><span id="StreamingDataManager-109"><a href="#StreamingDataManager-109"><span class="linenos">109</span></a><span class="sd">        Raises:</span>
</span><span id="StreamingDataManager-110"><a href="#StreamingDataManager-110"><span class="linenos">110</span></a>
</span><span id="StreamingDataManager-111"><a href="#StreamingDataManager-111"><span class="linenos">111</span></a><span class="sd">            queue.Empty: If the queue is empty and no timeout is specified.</span>
</span><span id="StreamingDataManager-112"><a href="#StreamingDataManager-112"><span class="linenos">112</span></a><span class="sd">        &quot;&quot;&quot;</span>
</span><span id="StreamingDataManager-113"><a href="#StreamingDataManager-113"><span class="linenos">113</span></a>
</span><span id="StreamingDataManager-114"><a href="#StreamingDataManager-114"><span class="linenos">114</span></a>        <span class="k">try</span><span class="p">:</span>
</span><span id="StreamingDataManager-115"><a href="#StreamingDataManager-115"><span class="linenos">115</span></a>            <span class="k">return</span> <span class="bp">self</span><span class="o">.</span><span class="n">data_queue</span><span class="o">.</span><span class="n">get</span><span class="p">(</span><span class="n">timeout</span><span class="o">=</span><span class="bp">self</span><span class="o">.</span><span class="n">stream_interval</span><span class="p">)</span>
</span><span id="StreamingDataManager-116"><a href="#StreamingDataManager-116"><span class="linenos">116</span></a>        <span class="k">except</span> <span class="n">queue</span><span class="o">.</span><span class="n">Empty</span><span class="p">:</span>
</span><span id="StreamingDataManager-117"><a href="#StreamingDataManager-117"><span class="linenos">117</span></a>            <span class="k">return</span> <span class="kc">None</span>
</span><span id="StreamingDataManager-118"><a href="#StreamingDataManager-118"><span class="linenos">118</span></a>    
</span><span id="StreamingDataManager-119"><a href="#StreamingDataManager-119"><span class="linenos">119</span></a>    <span class="k">def</span><span class="w"> </span><span class="nf">stop</span><span class="p">(</span><span class="bp">self</span><span class="p">):</span>
</span><span id="StreamingDataManager-120"><a href="#StreamingDataManager-120"><span class="linenos">120</span></a><span class="w">        </span><span class="sd">&quot;&quot;&quot;</span>
</span><span id="StreamingDataManager-121"><a href="#StreamingDataManager-121"><span class="linenos">121</span></a><span class="sd">        Stops the streaming process by setting the `streaming_active` flag to False.</span>
</span><span id="StreamingDataManager-122"><a href="#StreamingDataManager-122"><span class="linenos">122</span></a><span class="sd">        If a thread is running, it waits for the thread to complete using `join()`.</span>
</span><span id="StreamingDataManager-123"><a href="#StreamingDataManager-123"><span class="linenos">123</span></a><span class="sd">        &quot;&quot;&quot;</span>
</span><span id="StreamingDataManager-124"><a href="#StreamingDataManager-124"><span class="linenos">124</span></a>        <span class="bp">self</span><span class="o">.</span><span class="n">streaming_active</span> <span class="o">=</span> <span class="kc">False</span>
</span><span id="StreamingDataManager-125"><a href="#StreamingDataManager-125"><span class="linenos">125</span></a>        <span class="k">if</span> <span class="bp">self</span><span class="o">.</span><span class="n">thread</span><span class="p">:</span>
</span><span id="StreamingDataManager-126"><a href="#StreamingDataManager-126"><span class="linenos">126</span></a>            <span class="bp">self</span><span class="o">.</span><span class="n">thread</span><span class="o">.</span><span class="n">join</span><span class="p">()</span>
</span></pre></div>


            <div class="docstring"><p>A class to manage streaming of data in chunks from a pandas DataFrame.
Attributes:</p>

<pre><code>- data (pd.DataFrame): The DataFrame containing the data to be streamed.

- chunk_size (int): The number of rows in each chunk. Default is 100.

- stream_interval (int): The time interval (in seconds) between streaming chunks. Default is 1.

- data_queue (queue.Queue): A queue to hold the streamed data chunks.

- current_index (int): The current index in the DataFrame for streaming.

- streaming_active (bool): A flag indicating whether streaming is active.

- thread (threading.Thread): The thread responsible for streaming data.
</code></pre>
</div>


                            <div id="StreamingDataManager.start" class="classattr">
                                        <input id="StreamingDataManager.start-view-source" class="view-source-toggle-state" type="checkbox" aria-hidden="true" tabindex="-1">
<div class="attr function">
            
        <span class="def">def</span>
        <span class="name">start</span><span class="signature pdoc-code condensed">(<span class="param"><span class="bp">self</span></span><span class="return-annotation">):</span></span>

                <label class="view-source-button" for="StreamingDataManager.start-view-source"><span>View Source</span></label>

    </div>
    <a class="headerlink" href="#StreamingDataManager.start"></a>
            <div class="pdoc-code codehilite"><pre><span></span><span id="StreamingDataManager.start-43"><a href="#StreamingDataManager.start-43"><span class="linenos">43</span></a>    <span class="k">def</span><span class="w"> </span><span class="nf">start</span><span class="p">(</span><span class="bp">self</span><span class="p">):</span>
</span><span id="StreamingDataManager.start-44"><a href="#StreamingDataManager.start-44"><span class="linenos">44</span></a><span class="w">        </span><span class="sd">&quot;&quot;&quot;</span>
</span><span id="StreamingDataManager.start-45"><a href="#StreamingDataManager.start-45"><span class="linenos">45</span></a><span class="sd">        Starts the streaming process in a separate thread.</span>
</span><span id="StreamingDataManager.start-46"><a href="#StreamingDataManager.start-46"><span class="linenos">46</span></a>
</span><span id="StreamingDataManager.start-47"><a href="#StreamingDataManager.start-47"><span class="linenos">47</span></a><span class="sd">        This method sets the `streaming_active` flag to True and initializes</span>
</span><span id="StreamingDataManager.start-48"><a href="#StreamingDataManager.start-48"><span class="linenos">48</span></a><span class="sd">        a daemon thread to execute the `_stream_data` method. The thread is</span>
</span><span id="StreamingDataManager.start-49"><a href="#StreamingDataManager.start-49"><span class="linenos">49</span></a><span class="sd">        started immediately after creation.</span>
</span><span id="StreamingDataManager.start-50"><a href="#StreamingDataManager.start-50"><span class="linenos">50</span></a>
</span><span id="StreamingDataManager.start-51"><a href="#StreamingDataManager.start-51"><span class="linenos">51</span></a><span class="sd">        Note:</span>
</span><span id="StreamingDataManager.start-52"><a href="#StreamingDataManager.start-52"><span class="linenos">52</span></a>
</span><span id="StreamingDataManager.start-53"><a href="#StreamingDataManager.start-53"><span class="linenos">53</span></a><span class="sd">            The thread runs as a daemon, meaning it will not block the program</span>
</span><span id="StreamingDataManager.start-54"><a href="#StreamingDataManager.start-54"><span class="linenos">54</span></a><span class="sd">            from exiting if the main thread finishes execution.</span>
</span><span id="StreamingDataManager.start-55"><a href="#StreamingDataManager.start-55"><span class="linenos">55</span></a><span class="sd">        &quot;&quot;&quot;</span>
</span><span id="StreamingDataManager.start-56"><a href="#StreamingDataManager.start-56"><span class="linenos">56</span></a>        <span class="bp">self</span><span class="o">.</span><span class="n">streaming_active</span> <span class="o">=</span> <span class="kc">True</span>
</span><span id="StreamingDataManager.start-57"><a href="#StreamingDataManager.start-57"><span class="linenos">57</span></a>        <span class="bp">self</span><span class="o">.</span><span class="n">thread</span> <span class="o">=</span> <span class="n">threading</span><span class="o">.</span><span class="n">Thread</span><span class="p">(</span><span class="n">target</span><span class="o">=</span><span class="bp">self</span><span class="o">.</span><span class="n">_stream_data</span><span class="p">,</span> <span class="n">daemon</span><span class="o">=</span><span class="kc">True</span><span class="p">)</span>
</span><span id="StreamingDataManager.start-58"><a href="#StreamingDataManager.start-58"><span class="linenos">58</span></a>        <span class="bp">self</span><span class="o">.</span><span class="n">thread</span><span class="o">.</span><span class="n">start</span><span class="p">()</span>
</span></pre></div>


            <div class="docstring"><p>Starts the streaming process in a separate thread.</p>

<p>This method sets the <code>streaming_active</code> flag to True and initializes
a daemon thread to execute the <code>_stream_data</code> method. The thread is
started immediately after creation.</p>

<p>Note:</p>

<pre><code>The thread runs as a daemon, meaning it will not block the program
from exiting if the main thread finishes execution.
</code></pre>
=======
                            <div id="StreamingSimulation.__init__" class="classattr">
                                        <input id="StreamingSimulation.__init__-view-source" class="view-source-toggle-state" type="checkbox" aria-hidden="true" tabindex="-1">
<div class="attr function">
            
        <span class="name">StreamingSimulation</span><span class="signature pdoc-code multiline">(<span class="param">	<span class="n">data</span><span class="p">:</span> <span class="n">pandas</span><span class="o">.</span><span class="n">core</span><span class="o">.</span><span class="n">frame</span><span class="o">.</span><span class="n">DataFrame</span>,</span><span class="param">	<span class="n">chunk_size</span><span class="o">=</span><span class="mi">100</span>,</span><span class="param">	<span class="n">stream_interval</span><span class="o">=</span><span class="mi">1</span>,</span><span class="param">	<span class="n">window_size</span><span class="o">=</span><span class="mi">120</span>,</span><span class="param">	<span class="n">threshold</span><span class="o">=</span><span class="mf">0.15</span>,</span><span class="param">	<span class="n">dynamic_threshold</span><span class="o">=</span><span class="kc">False</span>,</span><span class="param">	<span class="n">percentile</span><span class="o">=</span><span class="mi">95</span>,</span><span class="param">	<span class="n">events</span><span class="o">=</span><span class="kc">None</span></span>)</span>

                <label class="view-source-button" for="StreamingSimulation.__init__-view-source"><span>View Source</span></label>

    </div>
    <a class="headerlink" href="#StreamingSimulation.__init__"></a>
            <div class="pdoc-code codehilite"><pre><span></span><span id="StreamingSimulation.__init__-178"><a href="#StreamingSimulation.__init__-178"><span class="linenos">178</span></a>    <span class="k">def</span><span class="w"> </span><span class="fm">__init__</span><span class="p">(</span><span class="bp">self</span><span class="p">,</span> <span class="n">data</span><span class="p">:</span> <span class="n">pd</span><span class="o">.</span><span class="n">DataFrame</span><span class="p">,</span> <span class="n">chunk_size</span><span class="o">=</span><span class="mi">100</span><span class="p">,</span> <span class="n">stream_interval</span><span class="o">=</span><span class="mi">1</span><span class="p">,</span> <span class="n">window_size</span><span class="o">=</span><span class="mi">120</span><span class="p">,</span> <span class="n">threshold</span><span class="o">=</span><span class="mf">0.15</span><span class="p">,</span> <span class="n">dynamic_threshold</span><span class="o">=</span><span class="kc">False</span><span class="p">,</span> <span class="n">percentile</span><span class="o">=</span><span class="mi">95</span><span class="p">,</span> <span class="n">events</span><span class="o">=</span><span class="kc">None</span><span class="p">):</span>
</span><span id="StreamingSimulation.__init__-179"><a href="#StreamingSimulation.__init__-179"><span class="linenos">179</span></a>        <span class="bp">self</span><span class="o">.</span><span class="n">window_size</span> <span class="o">=</span> <span class="n">window_size</span>
</span><span id="StreamingSimulation.__init__-180"><a href="#StreamingSimulation.__init__-180"><span class="linenos">180</span></a>        <span class="bp">self</span><span class="o">.</span><span class="n">threshold</span> <span class="o">=</span> <span class="n">threshold</span>
</span><span id="StreamingSimulation.__init__-181"><a href="#StreamingSimulation.__init__-181"><span class="linenos">181</span></a>        <span class="bp">self</span><span class="o">.</span><span class="n">dynamic_threshold</span> <span class="o">=</span> <span class="n">dynamic_threshold</span>
</span><span id="StreamingSimulation.__init__-182"><a href="#StreamingSimulation.__init__-182"><span class="linenos">182</span></a>        <span class="bp">self</span><span class="o">.</span><span class="n">percentile</span> <span class="o">=</span> <span class="n">percentile</span>
</span><span id="StreamingSimulation.__init__-183"><a href="#StreamingSimulation.__init__-183"><span class="linenos">183</span></a>        <span class="bp">self</span><span class="o">.</span><span class="n">manager</span> <span class="o">=</span> <span class="n">StreamingDataManager</span><span class="p">(</span><span class="n">data</span><span class="p">,</span> <span class="n">chunk_size</span><span class="p">,</span> <span class="n">stream_interval</span><span class="p">)</span>
</span><span id="StreamingSimulation.__init__-184"><a href="#StreamingSimulation.__init__-184"><span class="linenos">184</span></a>        <span class="bp">self</span><span class="o">.</span><span class="n">detector</span> <span class="o">=</span> <span class="n">AnomalyDetector</span><span class="p">(</span><span class="bp">self</span><span class="o">.</span><span class="n">window_size</span><span class="p">)</span>
</span><span id="StreamingSimulation.__init__-185"><a href="#StreamingSimulation.__init__-185"><span class="linenos">185</span></a>        <span class="bp">self</span><span class="o">.</span><span class="n">historical_data</span> <span class="o">=</span> <span class="n">pd</span><span class="o">.</span><span class="n">DataFrame</span><span class="p">()</span>
</span><span id="StreamingSimulation.__init__-186"><a href="#StreamingSimulation.__init__-186"><span class="linenos">186</span></a>        <span class="bp">self</span><span class="o">.</span><span class="n">historical_scores</span> <span class="o">=</span> <span class="p">[]</span>
</span><span id="StreamingSimulation.__init__-187"><a href="#StreamingSimulation.__init__-187"><span class="linenos">187</span></a>        <span class="bp">self</span><span class="o">.</span><span class="n">data_source</span> <span class="o">=</span> <span class="n">data</span>
</span><span id="StreamingSimulation.__init__-188"><a href="#StreamingSimulation.__init__-188"><span class="linenos">188</span></a>        <span class="bp">self</span><span class="o">.</span><span class="n">chunk_size</span> <span class="o">=</span> <span class="n">chunk_size</span>
</span><span id="StreamingSimulation.__init__-189"><a href="#StreamingSimulation.__init__-189"><span class="linenos">189</span></a>        <span class="bp">self</span><span class="o">.</span><span class="n">stream_interval</span> <span class="o">=</span> <span class="n">stream_interval</span>
</span><span id="StreamingSimulation.__init__-190"><a href="#StreamingSimulation.__init__-190"><span class="linenos">190</span></a>        <span class="bp">self</span><span class="o">.</span><span class="n">queue</span> <span class="o">=</span> <span class="n">queue</span><span class="o">.</span><span class="n">Queue</span><span class="p">()</span>
</span><span id="StreamingSimulation.__init__-191"><a href="#StreamingSimulation.__init__-191"><span class="linenos">191</span></a>        <span class="bp">self</span><span class="o">.</span><span class="n">plot_queue</span> <span class="o">=</span> <span class="n">queue</span><span class="o">.</span><span class="n">Queue</span><span class="p">()</span>
</span><span id="StreamingSimulation.__init__-192"><a href="#StreamingSimulation.__init__-192"><span class="linenos">192</span></a>        <span class="bp">self</span><span class="o">.</span><span class="n">streaming_active</span> <span class="o">=</span> <span class="kc">False</span>
</span><span id="StreamingSimulation.__init__-193"><a href="#StreamingSimulation.__init__-193"><span class="linenos">193</span></a>        <span class="bp">self</span><span class="o">.</span><span class="n">events</span> <span class="o">=</span> <span class="n">events</span>  <span class="c1"># DataFrame with event start and end times</span>
</span></pre></div>


    

                            </div>
                            <div id="StreamingSimulation.window_size" class="classattr">
                                <div class="attr variable">
            <span class="name">window_size</span>

        
    </div>
    <a class="headerlink" href="#StreamingSimulation.window_size"></a>
    
    

                            </div>
                            <div id="StreamingSimulation.threshold" class="classattr">
                                <div class="attr variable">
            <span class="name">threshold</span>

        
    </div>
    <a class="headerlink" href="#StreamingSimulation.threshold"></a>
    
    

                            </div>
                            <div id="StreamingSimulation.dynamic_threshold" class="classattr">
                                <div class="attr variable">
            <span class="name">dynamic_threshold</span>

        
    </div>
    <a class="headerlink" href="#StreamingSimulation.dynamic_threshold"></a>
    
    

                            </div>
                            <div id="StreamingSimulation.percentile" class="classattr">
                                <div class="attr variable">
            <span class="name">percentile</span>

        
    </div>
    <a class="headerlink" href="#StreamingSimulation.percentile"></a>
    
    

                            </div>
                            <div id="StreamingSimulation.manager" class="classattr">
                                <div class="attr variable">
            <span class="name">manager</span>

        
    </div>
    <a class="headerlink" href="#StreamingSimulation.manager"></a>
    
    

                            </div>
                            <div id="StreamingSimulation.detector" class="classattr">
                                <div class="attr variable">
            <span class="name">detector</span>

        
    </div>
    <a class="headerlink" href="#StreamingSimulation.detector"></a>
    
    

                            </div>
                            <div id="StreamingSimulation.historical_data" class="classattr">
                                <div class="attr variable">
            <span class="name">historical_data</span>

        
    </div>
    <a class="headerlink" href="#StreamingSimulation.historical_data"></a>
    
    

                            </div>
                            <div id="StreamingSimulation.historical_scores" class="classattr">
                                <div class="attr variable">
            <span class="name">historical_scores</span>

        
    </div>
    <a class="headerlink" href="#StreamingSimulation.historical_scores"></a>
    
    

                            </div>
                            <div id="StreamingSimulation.data_source" class="classattr">
                                <div class="attr variable">
            <span class="name">data_source</span>

        
    </div>
    <a class="headerlink" href="#StreamingSimulation.data_source"></a>
    
    

                            </div>
                            <div id="StreamingSimulation.chunk_size" class="classattr">
                                <div class="attr variable">
            <span class="name">chunk_size</span>

        
    </div>
    <a class="headerlink" href="#StreamingSimulation.chunk_size"></a>
    
    

                            </div>
                            <div id="StreamingSimulation.stream_interval" class="classattr">
                                <div class="attr variable">
            <span class="name">stream_interval</span>

        
    </div>
    <a class="headerlink" href="#StreamingSimulation.stream_interval"></a>
    
    

                            </div>
                            <div id="StreamingSimulation.queue" class="classattr">
                                <div class="attr variable">
            <span class="name">queue</span>

        
    </div>
    <a class="headerlink" href="#StreamingSimulation.queue"></a>
    
    

                            </div>
                            <div id="StreamingSimulation.plot_queue" class="classattr">
                                <div class="attr variable">
            <span class="name">plot_queue</span>

        
    </div>
    <a class="headerlink" href="#StreamingSimulation.plot_queue"></a>
    
    

                            </div>
                            <div id="StreamingSimulation.streaming_active" class="classattr">
                                <div class="attr variable">
            <span class="name">streaming_active</span>

        
    </div>
    <a class="headerlink" href="#StreamingSimulation.streaming_active"></a>
    
    

                            </div>
                            <div id="StreamingSimulation.events" class="classattr">
                                <div class="attr variable">
            <span class="name">events</span>

        
    </div>
    <a class="headerlink" href="#StreamingSimulation.events"></a>
    
    

                            </div>
                            <div id="StreamingSimulation.preprocess" class="classattr">
                                        <input id="StreamingSimulation.preprocess-view-source" class="view-source-toggle-state" type="checkbox" aria-hidden="true" tabindex="-1">
<div class="attr function">
            
        <span class="def">def</span>
        <span class="name">preprocess</span><span class="signature pdoc-code condensed">(<span class="param"><span class="bp">self</span>, </span><span class="param"><span class="n">chunk</span><span class="p">:</span> <span class="n">pandas</span><span class="o">.</span><span class="n">core</span><span class="o">.</span><span class="n">frame</span><span class="o">.</span><span class="n">DataFrame</span></span><span class="return-annotation">):</span></span>

                <label class="view-source-button" for="StreamingSimulation.preprocess-view-source"><span>View Source</span></label>

    </div>
    <a class="headerlink" href="#StreamingSimulation.preprocess"></a>
            <div class="pdoc-code codehilite"><pre><span></span><span id="StreamingSimulation.preprocess-195"><a href="#StreamingSimulation.preprocess-195"><span class="linenos">195</span></a>    <span class="k">def</span><span class="w"> </span><span class="nf">preprocess</span><span class="p">(</span><span class="bp">self</span><span class="p">,</span> <span class="n">chunk</span><span class="p">:</span> <span class="n">pd</span><span class="o">.</span><span class="n">DataFrame</span><span class="p">):</span>
</span><span id="StreamingSimulation.preprocess-196"><a href="#StreamingSimulation.preprocess-196"><span class="linenos">196</span></a><span class="w">        </span><span class="sd">&quot;&quot;&quot;</span>
</span><span id="StreamingSimulation.preprocess-197"><a href="#StreamingSimulation.preprocess-197"><span class="linenos">197</span></a><span class="sd">        Preprocesses a chunk of data by selecting numeric columns and filling NaN values with 0.</span>
</span><span id="StreamingSimulation.preprocess-198"><a href="#StreamingSimulation.preprocess-198"><span class="linenos">198</span></a>
</span><span id="StreamingSimulation.preprocess-199"><a href="#StreamingSimulation.preprocess-199"><span class="linenos">199</span></a><span class="sd">        Args:</span>
</span><span id="StreamingSimulation.preprocess-200"><a href="#StreamingSimulation.preprocess-200"><span class="linenos">200</span></a><span class="sd">            chunk (pd.DataFrame): The input DataFrame containing the data to preprocess.</span>
</span><span id="StreamingSimulation.preprocess-201"><a href="#StreamingSimulation.preprocess-201"><span class="linenos">201</span></a>
</span><span id="StreamingSimulation.preprocess-202"><a href="#StreamingSimulation.preprocess-202"><span class="linenos">202</span></a><span class="sd">        Returns:</span>
</span><span id="StreamingSimulation.preprocess-203"><a href="#StreamingSimulation.preprocess-203"><span class="linenos">203</span></a><span class="sd">            np.ndarray: A NumPy array containing the preprocessed numeric data.</span>
</span><span id="StreamingSimulation.preprocess-204"><a href="#StreamingSimulation.preprocess-204"><span class="linenos">204</span></a><span class="sd">        &quot;&quot;&quot;</span>
</span><span id="StreamingSimulation.preprocess-205"><a href="#StreamingSimulation.preprocess-205"><span class="linenos">205</span></a>        <span class="n">numeric_data</span> <span class="o">=</span> <span class="n">chunk</span><span class="o">.</span><span class="n">select_dtypes</span><span class="p">(</span><span class="n">include</span><span class="o">=</span><span class="p">[</span><span class="n">np</span><span class="o">.</span><span class="n">number</span><span class="p">])</span><span class="o">.</span><span class="n">fillna</span><span class="p">(</span><span class="mi">0</span><span class="p">)</span>
</span><span id="StreamingSimulation.preprocess-206"><a href="#StreamingSimulation.preprocess-206"><span class="linenos">206</span></a>        <span class="k">return</span> <span class="n">numeric_data</span><span class="o">.</span><span class="n">values</span>
</span></pre></div>


            <div class="docstring"><p>Preprocesses a chunk of data by selecting numeric columns and filling NaN values with 0.</p>

<p>Args:
    chunk (pd.DataFrame): The input DataFrame containing the data to preprocess.</p>

<p>Returns:
    np.ndarray: A NumPy array containing the preprocessed numeric data.</p>
>>>>>>> 7ffc564f
</div>


                            </div>
<<<<<<< HEAD
                            <div id="StreamingDataManager.get_next_chunk" class="classattr">
                                        <input id="StreamingDataManager.get_next_chunk-view-source" class="view-source-toggle-state" type="checkbox" aria-hidden="true" tabindex="-1">
<div class="attr function">
            
        <span class="def">def</span>
        <span class="name">get_next_chunk</span><span class="signature pdoc-code condensed">(<span class="param"><span class="bp">self</span></span><span class="return-annotation">):</span></span>

                <label class="view-source-button" for="StreamingDataManager.get_next_chunk-view-source"><span>View Source</span></label>

    </div>
    <a class="headerlink" href="#StreamingDataManager.get_next_chunk"></a>
            <div class="pdoc-code codehilite"><pre><span></span><span id="StreamingDataManager.get_next_chunk-97"><a href="#StreamingDataManager.get_next_chunk-97"><span class="linenos"> 97</span></a>    <span class="k">def</span><span class="w"> </span><span class="nf">get_next_chunk</span><span class="p">(</span><span class="bp">self</span><span class="p">):</span>
</span><span id="StreamingDataManager.get_next_chunk-98"><a href="#StreamingDataManager.get_next_chunk-98"><span class="linenos"> 98</span></a><span class="w">        </span><span class="sd">&quot;&quot;&quot;</span>
</span><span id="StreamingDataManager.get_next_chunk-99"><a href="#StreamingDataManager.get_next_chunk-99"><span class="linenos"> 99</span></a><span class="sd">        Retrieves the next chunk of data from the data queue.</span>
</span><span id="StreamingDataManager.get_next_chunk-100"><a href="#StreamingDataManager.get_next_chunk-100"><span class="linenos">100</span></a><span class="sd">        This method attempts to fetch the next item from the `data_queue` within</span>
</span><span id="StreamingDataManager.get_next_chunk-101"><a href="#StreamingDataManager.get_next_chunk-101"><span class="linenos">101</span></a><span class="sd">        the specified `stream_interval`. If the queue is empty and the timeout</span>
</span><span id="StreamingDataManager.get_next_chunk-102"><a href="#StreamingDataManager.get_next_chunk-102"><span class="linenos">102</span></a><span class="sd">        is reached, it returns `None`.</span>
</span><span id="StreamingDataManager.get_next_chunk-103"><a href="#StreamingDataManager.get_next_chunk-103"><span class="linenos">103</span></a>
</span><span id="StreamingDataManager.get_next_chunk-104"><a href="#StreamingDataManager.get_next_chunk-104"><span class="linenos">104</span></a><span class="sd">        Returns:</span>
</span><span id="StreamingDataManager.get_next_chunk-105"><a href="#StreamingDataManager.get_next_chunk-105"><span class="linenos">105</span></a>
</span><span id="StreamingDataManager.get_next_chunk-106"><a href="#StreamingDataManager.get_next_chunk-106"><span class="linenos">106</span></a><span class="sd">            Any: The next chunk of data from the queue if available, or `None` </span>
</span><span id="StreamingDataManager.get_next_chunk-107"><a href="#StreamingDataManager.get_next_chunk-107"><span class="linenos">107</span></a><span class="sd">            if the queue is empty and the timeout is reached.</span>
</span><span id="StreamingDataManager.get_next_chunk-108"><a href="#StreamingDataManager.get_next_chunk-108"><span class="linenos">108</span></a>
</span><span id="StreamingDataManager.get_next_chunk-109"><a href="#StreamingDataManager.get_next_chunk-109"><span class="linenos">109</span></a><span class="sd">        Raises:</span>
</span><span id="StreamingDataManager.get_next_chunk-110"><a href="#StreamingDataManager.get_next_chunk-110"><span class="linenos">110</span></a>
</span><span id="StreamingDataManager.get_next_chunk-111"><a href="#StreamingDataManager.get_next_chunk-111"><span class="linenos">111</span></a><span class="sd">            queue.Empty: If the queue is empty and no timeout is specified.</span>
</span><span id="StreamingDataManager.get_next_chunk-112"><a href="#StreamingDataManager.get_next_chunk-112"><span class="linenos">112</span></a><span class="sd">        &quot;&quot;&quot;</span>
</span><span id="StreamingDataManager.get_next_chunk-113"><a href="#StreamingDataManager.get_next_chunk-113"><span class="linenos">113</span></a>
</span><span id="StreamingDataManager.get_next_chunk-114"><a href="#StreamingDataManager.get_next_chunk-114"><span class="linenos">114</span></a>        <span class="k">try</span><span class="p">:</span>
</span><span id="StreamingDataManager.get_next_chunk-115"><a href="#StreamingDataManager.get_next_chunk-115"><span class="linenos">115</span></a>            <span class="k">return</span> <span class="bp">self</span><span class="o">.</span><span class="n">data_queue</span><span class="o">.</span><span class="n">get</span><span class="p">(</span><span class="n">timeout</span><span class="o">=</span><span class="bp">self</span><span class="o">.</span><span class="n">stream_interval</span><span class="p">)</span>
</span><span id="StreamingDataManager.get_next_chunk-116"><a href="#StreamingDataManager.get_next_chunk-116"><span class="linenos">116</span></a>        <span class="k">except</span> <span class="n">queue</span><span class="o">.</span><span class="n">Empty</span><span class="p">:</span>
</span><span id="StreamingDataManager.get_next_chunk-117"><a href="#StreamingDataManager.get_next_chunk-117"><span class="linenos">117</span></a>            <span class="k">return</span> <span class="kc">None</span>
</span></pre></div>


            <div class="docstring"><p>Retrieves the next chunk of data from the data queue.
This method attempts to fetch the next item from the <code>data_queue</code> within
the specified <code>stream_interval</code>. If the queue is empty and the timeout
is reached, it returns <code>None</code>.</p>

<p>Returns:</p>

<pre><code>Any: The next chunk of data from the queue if available, or `None` 
if the queue is empty and the timeout is reached.
</code></pre>

<p>Raises:</p>

<pre><code>queue.Empty: If the queue is empty and no timeout is specified.
</code></pre>
=======
                            <div id="StreamingSimulation.process_stream" class="classattr">
                                        <input id="StreamingSimulation.process_stream-view-source" class="view-source-toggle-state" type="checkbox" aria-hidden="true" tabindex="-1">
<div class="attr function">
            
        <span class="def">def</span>
        <span class="name">process_stream</span><span class="signature pdoc-code condensed">(<span class="param"><span class="bp">self</span></span><span class="return-annotation">):</span></span>

                <label class="view-source-button" for="StreamingSimulation.process_stream-view-source"><span>View Source</span></label>

    </div>
    <a class="headerlink" href="#StreamingSimulation.process_stream"></a>
            <div class="pdoc-code codehilite"><pre><span></span><span id="StreamingSimulation.process_stream-318"><a href="#StreamingSimulation.process_stream-318"><span class="linenos">318</span></a>    <span class="k">def</span><span class="w"> </span><span class="nf">process_stream</span><span class="p">(</span><span class="bp">self</span><span class="p">):</span>
</span><span id="StreamingSimulation.process_stream-319"><a href="#StreamingSimulation.process_stream-319"><span class="linenos">319</span></a><span class="w">        </span><span class="sd">&quot;&quot;&quot;</span>
</span><span id="StreamingSimulation.process_stream-320"><a href="#StreamingSimulation.process_stream-320"><span class="linenos">320</span></a><span class="sd">        Consume data from the queue and process it with the anomaly detector.</span>
</span><span id="StreamingSimulation.process_stream-321"><a href="#StreamingSimulation.process_stream-321"><span class="linenos">321</span></a>
</span><span id="StreamingSimulation.process_stream-322"><a href="#StreamingSimulation.process_stream-322"><span class="linenos">322</span></a><span class="sd">        This method continuously retrieves data chunks from a queue, processes them,</span>
</span><span id="StreamingSimulation.process_stream-323"><a href="#StreamingSimulation.process_stream-323"><span class="linenos">323</span></a><span class="sd">        and performs anomaly detection using a pre-trained detector. The results are</span>
</span><span id="StreamingSimulation.process_stream-324"><a href="#StreamingSimulation.process_stream-324"><span class="linenos">324</span></a><span class="sd">        then prepared for visualization and sent to a plotting queue.</span>
</span><span id="StreamingSimulation.process_stream-325"><a href="#StreamingSimulation.process_stream-325"><span class="linenos">325</span></a>
</span><span id="StreamingSimulation.process_stream-326"><a href="#StreamingSimulation.process_stream-326"><span class="linenos">326</span></a><span class="sd">        Workflow:</span>
</span><span id="StreamingSimulation.process_stream-327"><a href="#StreamingSimulation.process_stream-327"><span class="linenos">327</span></a><span class="sd">        - Retrieve a chunk of data from the queue.</span>
</span><span id="StreamingSimulation.process_stream-328"><a href="#StreamingSimulation.process_stream-328"><span class="linenos">328</span></a><span class="sd">        - Append the chunk to the historical data, maintaining a rolling window of the last 5000 records.</span>
</span><span id="StreamingSimulation.process_stream-329"><a href="#StreamingSimulation.process_stream-329"><span class="linenos">329</span></a><span class="sd">        - Preprocess the data for anomaly detection.</span>
</span><span id="StreamingSimulation.process_stream-330"><a href="#StreamingSimulation.process_stream-330"><span class="linenos">330</span></a><span class="sd">        - Train the anomaly detector if it is not already trained and sufficient data is available.</span>
</span><span id="StreamingSimulation.process_stream-331"><a href="#StreamingSimulation.process_stream-331"><span class="linenos">331</span></a><span class="sd">        - Perform anomaly detection on the current chunk if the detector is trained.</span>
</span><span id="StreamingSimulation.process_stream-332"><a href="#StreamingSimulation.process_stream-332"><span class="linenos">332</span></a><span class="sd">        - Update historical scores and count the number of anomalies detected in the current chunk.</span>
</span><span id="StreamingSimulation.process_stream-333"><a href="#StreamingSimulation.process_stream-333"><span class="linenos">333</span></a><span class="sd">        - Filter historical data and scores to include only the last three hours of data.</span>
</span><span id="StreamingSimulation.process_stream-334"><a href="#StreamingSimulation.process_stream-334"><span class="linenos">334</span></a><span class="sd">        - Send the filtered data and scores to the plotting queue for visualization.</span>
</span><span id="StreamingSimulation.process_stream-335"><a href="#StreamingSimulation.process_stream-335"><span class="linenos">335</span></a>
</span><span id="StreamingSimulation.process_stream-336"><a href="#StreamingSimulation.process_stream-336"><span class="linenos">336</span></a><span class="sd">        Exceptions:</span>
</span><span id="StreamingSimulation.process_stream-337"><a href="#StreamingSimulation.process_stream-337"><span class="linenos">337</span></a><span class="sd">        - Handles `queue.Empty` exceptions when the queue is empty and continues processing.</span>
</span><span id="StreamingSimulation.process_stream-338"><a href="#StreamingSimulation.process_stream-338"><span class="linenos">338</span></a><span class="sd">        - Catches and logs any other exceptions that occur during processing.</span>
</span><span id="StreamingSimulation.process_stream-339"><a href="#StreamingSimulation.process_stream-339"><span class="linenos">339</span></a>
</span><span id="StreamingSimulation.process_stream-340"><a href="#StreamingSimulation.process_stream-340"><span class="linenos">340</span></a><span class="sd">        Attributes:</span>
</span><span id="StreamingSimulation.process_stream-341"><a href="#StreamingSimulation.process_stream-341"><span class="linenos">341</span></a><span class="sd">        - self.streaming_active (bool): Flag to control the streaming process.</span>
</span><span id="StreamingSimulation.process_stream-342"><a href="#StreamingSimulation.process_stream-342"><span class="linenos">342</span></a><span class="sd">        - self.queue (queue.Queue): Queue from which data chunks are consumed.</span>
</span><span id="StreamingSimulation.process_stream-343"><a href="#StreamingSimulation.process_stream-343"><span class="linenos">343</span></a><span class="sd">        - self.historical_data (pd.DataFrame): DataFrame storing historical data for processing.</span>
</span><span id="StreamingSimulation.process_stream-344"><a href="#StreamingSimulation.process_stream-344"><span class="linenos">344</span></a><span class="sd">        - self.historical_scores (np.ndarray): Array storing historical anomaly scores.</span>
</span><span id="StreamingSimulation.process_stream-345"><a href="#StreamingSimulation.process_stream-345"><span class="linenos">345</span></a><span class="sd">        - self.window_size (int): Size of the rolling window for preprocessing.</span>
</span><span id="StreamingSimulation.process_stream-346"><a href="#StreamingSimulation.process_stream-346"><span class="linenos">346</span></a><span class="sd">        - self.detector (object): Anomaly detector instance with `fit` and `detect` methods.</span>
</span><span id="StreamingSimulation.process_stream-347"><a href="#StreamingSimulation.process_stream-347"><span class="linenos">347</span></a><span class="sd">        - self.plot_queue (queue.Queue): Queue to send data and scores for visualization.</span>
</span><span id="StreamingSimulation.process_stream-348"><a href="#StreamingSimulation.process_stream-348"><span class="linenos">348</span></a><span class="sd">        &quot;&quot;&quot;</span>
</span><span id="StreamingSimulation.process_stream-349"><a href="#StreamingSimulation.process_stream-349"><span class="linenos">349</span></a>        
</span><span id="StreamingSimulation.process_stream-350"><a href="#StreamingSimulation.process_stream-350"><span class="linenos">350</span></a>        <span class="k">while</span> <span class="bp">self</span><span class="o">.</span><span class="n">streaming_active</span><span class="p">:</span>
</span><span id="StreamingSimulation.process_stream-351"><a href="#StreamingSimulation.process_stream-351"><span class="linenos">351</span></a>            <span class="k">try</span><span class="p">:</span>
</span><span id="StreamingSimulation.process_stream-352"><a href="#StreamingSimulation.process_stream-352"><span class="linenos">352</span></a>                <span class="n">chunk</span> <span class="o">=</span> <span class="bp">self</span><span class="o">.</span><span class="n">queue</span><span class="o">.</span><span class="n">get</span><span class="p">(</span><span class="n">timeout</span><span class="o">=</span><span class="mi">1</span><span class="p">)</span>
</span><span id="StreamingSimulation.process_stream-353"><a href="#StreamingSimulation.process_stream-353"><span class="linenos">353</span></a>                <span class="k">if</span> <span class="n">chunk</span> <span class="ow">is</span> <span class="ow">not</span> <span class="kc">None</span><span class="p">:</span>
</span><span id="StreamingSimulation.process_stream-354"><a href="#StreamingSimulation.process_stream-354"><span class="linenos">354</span></a>                    <span class="bp">self</span><span class="o">.</span><span class="n">historical_data</span> <span class="o">=</span> <span class="n">pd</span><span class="o">.</span><span class="n">concat</span><span class="p">([</span><span class="bp">self</span><span class="o">.</span><span class="n">historical_data</span><span class="p">,</span> <span class="n">chunk</span><span class="p">])</span><span class="o">.</span><span class="n">iloc</span><span class="p">[</span><span class="o">-</span><span class="mi">5000</span><span class="p">:]</span>
</span><span id="StreamingSimulation.process_stream-355"><a href="#StreamingSimulation.process_stream-355"><span class="linenos">355</span></a>                    <span class="n">processed_data</span> <span class="o">=</span> <span class="bp">self</span><span class="o">.</span><span class="n">preprocess</span><span class="p">(</span><span class="bp">self</span><span class="o">.</span><span class="n">historical_data</span><span class="o">.</span><span class="n">iloc</span><span class="p">[</span><span class="o">-</span><span class="bp">self</span><span class="o">.</span><span class="n">window_size</span><span class="p">:])</span>
</span><span id="StreamingSimulation.process_stream-356"><a href="#StreamingSimulation.process_stream-356"><span class="linenos">356</span></a>
</span><span id="StreamingSimulation.process_stream-357"><a href="#StreamingSimulation.process_stream-357"><span class="linenos">357</span></a>                    <span class="k">if</span> <span class="ow">not</span> <span class="bp">self</span><span class="o">.</span><span class="n">detector</span><span class="o">.</span><span class="n">trained</span> <span class="ow">and</span> <span class="nb">len</span><span class="p">(</span><span class="n">processed_data</span><span class="p">)</span> <span class="o">&gt;=</span> <span class="bp">self</span><span class="o">.</span><span class="n">detector</span><span class="o">.</span><span class="n">window_size</span><span class="p">:</span>
</span><span id="StreamingSimulation.process_stream-358"><a href="#StreamingSimulation.process_stream-358"><span class="linenos">358</span></a>                        <span class="bp">self</span><span class="o">.</span><span class="n">detector</span><span class="o">.</span><span class="n">fit</span><span class="p">(</span><span class="n">processed_data</span><span class="p">)</span>
</span><span id="StreamingSimulation.process_stream-359"><a href="#StreamingSimulation.process_stream-359"><span class="linenos">359</span></a>
</span><span id="StreamingSimulation.process_stream-360"><a href="#StreamingSimulation.process_stream-360"><span class="linenos">360</span></a>                    <span class="k">if</span> <span class="bp">self</span><span class="o">.</span><span class="n">detector</span><span class="o">.</span><span class="n">trained</span><span class="p">:</span>
</span><span id="StreamingSimulation.process_stream-361"><a href="#StreamingSimulation.process_stream-361"><span class="linenos">361</span></a>                        <span class="n">predictions</span><span class="p">,</span> <span class="n">scores</span> <span class="o">=</span> <span class="bp">self</span><span class="o">.</span><span class="n">detector</span><span class="o">.</span><span class="n">detect</span><span class="p">(</span><span class="bp">self</span><span class="o">.</span><span class="n">preprocess</span><span class="p">(</span><span class="n">chunk</span><span class="p">))</span>
</span><span id="StreamingSimulation.process_stream-362"><a href="#StreamingSimulation.process_stream-362"><span class="linenos">362</span></a>                        <span class="bp">self</span><span class="o">.</span><span class="n">historical_scores</span> <span class="o">=</span> <span class="n">np</span><span class="o">.</span><span class="n">append</span><span class="p">(</span><span class="bp">self</span><span class="o">.</span><span class="n">historical_scores</span><span class="p">,</span> <span class="n">scores</span><span class="p">)</span>
</span><span id="StreamingSimulation.process_stream-363"><a href="#StreamingSimulation.process_stream-363"><span class="linenos">363</span></a>
</span><span id="StreamingSimulation.process_stream-364"><a href="#StreamingSimulation.process_stream-364"><span class="linenos">364</span></a>                        <span class="n">anomaly_count</span> <span class="o">=</span> <span class="n">np</span><span class="o">.</span><span class="n">sum</span><span class="p">(</span><span class="n">predictions</span> <span class="o">==</span> <span class="o">-</span><span class="mi">1</span><span class="p">)</span>
</span><span id="StreamingSimulation.process_stream-365"><a href="#StreamingSimulation.process_stream-365"><span class="linenos">365</span></a>                        <span class="nb">print</span><span class="p">(</span><span class="sa">f</span><span class="s2">&quot;Detected </span><span class="si">{</span><span class="n">anomaly_count</span><span class="si">}</span><span class="s2"> anomalies in the current chunk.&quot;</span><span class="p">)</span>
</span><span id="StreamingSimulation.process_stream-366"><a href="#StreamingSimulation.process_stream-366"><span class="linenos">366</span></a>
</span><span id="StreamingSimulation.process_stream-367"><a href="#StreamingSimulation.process_stream-367"><span class="linenos">367</span></a>                        <span class="bp">self</span><span class="o">.</span><span class="n">historical_data</span><span class="o">.</span><span class="n">index</span> <span class="o">=</span> <span class="n">pd</span><span class="o">.</span><span class="n">to_datetime</span><span class="p">(</span><span class="bp">self</span><span class="o">.</span><span class="n">historical_data</span><span class="o">.</span><span class="n">index</span><span class="p">)</span>
</span><span id="StreamingSimulation.process_stream-368"><a href="#StreamingSimulation.process_stream-368"><span class="linenos">368</span></a>                        <span class="n">three_hours_ago</span> <span class="o">=</span> <span class="bp">self</span><span class="o">.</span><span class="n">historical_data</span><span class="o">.</span><span class="n">index</span><span class="p">[</span><span class="o">-</span><span class="mi">1</span><span class="p">]</span> <span class="o">-</span> <span class="n">pd</span><span class="o">.</span><span class="n">Timedelta</span><span class="p">(</span><span class="n">hours</span><span class="o">=</span><span class="mi">3</span><span class="p">)</span>
</span><span id="StreamingSimulation.process_stream-369"><a href="#StreamingSimulation.process_stream-369"><span class="linenos">369</span></a>                        <span class="n">filtered_data</span> <span class="o">=</span> <span class="bp">self</span><span class="o">.</span><span class="n">historical_data</span><span class="p">[</span><span class="bp">self</span><span class="o">.</span><span class="n">historical_data</span><span class="o">.</span><span class="n">index</span> <span class="o">&gt;=</span> <span class="n">three_hours_ago</span><span class="p">]</span>
</span><span id="StreamingSimulation.process_stream-370"><a href="#StreamingSimulation.process_stream-370"><span class="linenos">370</span></a>
</span><span id="StreamingSimulation.process_stream-371"><a href="#StreamingSimulation.process_stream-371"><span class="linenos">371</span></a>                        <span class="n">filtered_scores</span> <span class="o">=</span> <span class="bp">self</span><span class="o">.</span><span class="n">historical_scores</span><span class="p">[</span><span class="o">-</span><span class="nb">len</span><span class="p">(</span><span class="n">filtered_data</span><span class="p">):]</span> <span class="k">if</span> <span class="nb">len</span><span class="p">(</span><span class="bp">self</span><span class="o">.</span><span class="n">historical_scores</span><span class="p">)</span> <span class="o">&gt;=</span> <span class="nb">len</span><span class="p">(</span><span class="n">filtered_data</span><span class="p">)</span> <span class="k">else</span> <span class="n">np</span><span class="o">.</span><span class="n">pad</span><span class="p">(</span><span class="bp">self</span><span class="o">.</span><span class="n">historical_scores</span><span class="p">,</span> <span class="p">(</span><span class="nb">len</span><span class="p">(</span><span class="n">filtered_data</span><span class="p">)</span> <span class="o">-</span> <span class="nb">len</span><span class="p">(</span><span class="bp">self</span><span class="o">.</span><span class="n">historical_scores</span><span class="p">),</span> <span class="mi">0</span><span class="p">),</span> <span class="s1">&#39;constant&#39;</span><span class="p">,</span> <span class="n">constant_values</span><span class="o">=</span><span class="mi">0</span><span class="p">)</span>
</span><span id="StreamingSimulation.process_stream-372"><a href="#StreamingSimulation.process_stream-372"><span class="linenos">372</span></a>
</span><span id="StreamingSimulation.process_stream-373"><a href="#StreamingSimulation.process_stream-373"><span class="linenos">373</span></a>                        <span class="bp">self</span><span class="o">.</span><span class="n">plot_queue</span><span class="o">.</span><span class="n">put</span><span class="p">((</span><span class="n">filtered_data</span><span class="p">,</span> <span class="n">filtered_scores</span><span class="p">))</span>
</span><span id="StreamingSimulation.process_stream-374"><a href="#StreamingSimulation.process_stream-374"><span class="linenos">374</span></a>            <span class="k">except</span> <span class="n">queue</span><span class="o">.</span><span class="n">Empty</span><span class="p">:</span>
</span><span id="StreamingSimulation.process_stream-375"><a href="#StreamingSimulation.process_stream-375"><span class="linenos">375</span></a>                <span class="k">continue</span>
</span><span id="StreamingSimulation.process_stream-376"><a href="#StreamingSimulation.process_stream-376"><span class="linenos">376</span></a>            <span class="k">except</span> <span class="ne">Exception</span> <span class="k">as</span> <span class="n">e</span><span class="p">:</span>
</span><span id="StreamingSimulation.process_stream-377"><a href="#StreamingSimulation.process_stream-377"><span class="linenos">377</span></a>                <span class="nb">print</span><span class="p">(</span><span class="sa">f</span><span class="s2">&quot;Error processing stream: </span><span class="si">{</span><span class="n">e</span><span class="si">}</span><span class="s2">&quot;</span><span class="p">)</span>
</span></pre></div>


            <div class="docstring"><p>Consume data from the queue and process it with the anomaly detector.</p>

<p>This method continuously retrieves data chunks from a queue, processes them,
and performs anomaly detection using a pre-trained detector. The results are
then prepared for visualization and sent to a plotting queue.</p>

<p>Workflow:</p>

<ul>
<li>Retrieve a chunk of data from the queue.</li>
<li>Append the chunk to the historical data, maintaining a rolling window of the last 5000 records.</li>
<li>Preprocess the data for anomaly detection.</li>
<li>Train the anomaly detector if it is not already trained and sufficient data is available.</li>
<li>Perform anomaly detection on the current chunk if the detector is trained.</li>
<li>Update historical scores and count the number of anomalies detected in the current chunk.</li>
<li>Filter historical data and scores to include only the last three hours of data.</li>
<li>Send the filtered data and scores to the plotting queue for visualization.</li>
</ul>

<p>Exceptions:</p>

<ul>
<li>Handles <code>queue.Empty</code> exceptions when the queue is empty and continues processing.</li>
<li>Catches and logs any other exceptions that occur during processing.</li>
</ul>

<p>Attributes:</p>

<ul>
<li>self.streaming_active (bool): Flag to control the streaming process.</li>
<li>self.queue (queue.Queue): Queue from which data chunks are consumed.</li>
<li>self.historical_data (pd.DataFrame): DataFrame storing historical data for processing.</li>
<li>self.historical_scores (np.ndarray): Array storing historical anomaly scores.</li>
<li>self.window_size (int): Size of the rolling window for preprocessing.</li>
<li>self.detector (object): Anomaly detector instance with <code>fit</code> and <code>detect</code> methods.</li>
<li>self.plot_queue (queue.Queue): Queue to send data and scores for visualization.</li>
</ul>
>>>>>>> 7ffc564f
</div>


                            </div>
<<<<<<< HEAD
                            <div id="StreamingDataManager.stop" class="classattr">
                                        <input id="StreamingDataManager.stop-view-source" class="view-source-toggle-state" type="checkbox" aria-hidden="true" tabindex="-1">
<div class="attr function">
            
        <span class="def">def</span>
        <span class="name">stop</span><span class="signature pdoc-code condensed">(<span class="param"><span class="bp">self</span></span><span class="return-annotation">):</span></span>

                <label class="view-source-button" for="StreamingDataManager.stop-view-source"><span>View Source</span></label>

    </div>
    <a class="headerlink" href="#StreamingDataManager.stop"></a>
            <div class="pdoc-code codehilite"><pre><span></span><span id="StreamingDataManager.stop-119"><a href="#StreamingDataManager.stop-119"><span class="linenos">119</span></a>    <span class="k">def</span><span class="w"> </span><span class="nf">stop</span><span class="p">(</span><span class="bp">self</span><span class="p">):</span>
</span><span id="StreamingDataManager.stop-120"><a href="#StreamingDataManager.stop-120"><span class="linenos">120</span></a><span class="w">        </span><span class="sd">&quot;&quot;&quot;</span>
</span><span id="StreamingDataManager.stop-121"><a href="#StreamingDataManager.stop-121"><span class="linenos">121</span></a><span class="sd">        Stops the streaming process by setting the `streaming_active` flag to False.</span>
</span><span id="StreamingDataManager.stop-122"><a href="#StreamingDataManager.stop-122"><span class="linenos">122</span></a><span class="sd">        If a thread is running, it waits for the thread to complete using `join()`.</span>
</span><span id="StreamingDataManager.stop-123"><a href="#StreamingDataManager.stop-123"><span class="linenos">123</span></a><span class="sd">        &quot;&quot;&quot;</span>
</span><span id="StreamingDataManager.stop-124"><a href="#StreamingDataManager.stop-124"><span class="linenos">124</span></a>        <span class="bp">self</span><span class="o">.</span><span class="n">streaming_active</span> <span class="o">=</span> <span class="kc">False</span>
</span><span id="StreamingDataManager.stop-125"><a href="#StreamingDataManager.stop-125"><span class="linenos">125</span></a>        <span class="k">if</span> <span class="bp">self</span><span class="o">.</span><span class="n">thread</span><span class="p">:</span>
</span><span id="StreamingDataManager.stop-126"><a href="#StreamingDataManager.stop-126"><span class="linenos">126</span></a>            <span class="bp">self</span><span class="o">.</span><span class="n">thread</span><span class="o">.</span><span class="n">join</span><span class="p">()</span>
</span></pre></div>


            <div class="docstring"><p>Stops the streaming process by setting the <code>streaming_active</code> flag to False.
If a thread is running, it waits for the thread to complete using <code>join()</code>.</p>
=======
                            <div id="StreamingSimulation.run" class="classattr">
                                        <input id="StreamingSimulation.run-view-source" class="view-source-toggle-state" type="checkbox" aria-hidden="true" tabindex="-1">
<div class="attr function">
            
        <span class="def">def</span>
        <span class="name">run</span><span class="signature pdoc-code condensed">(<span class="param"><span class="bp">self</span></span><span class="return-annotation">):</span></span>

                <label class="view-source-button" for="StreamingSimulation.run-view-source"><span>View Source</span></label>

    </div>
    <a class="headerlink" href="#StreamingSimulation.run"></a>
            <div class="pdoc-code codehilite"><pre><span></span><span id="StreamingSimulation.run-379"><a href="#StreamingSimulation.run-379"><span class="linenos">379</span></a>    <span class="k">def</span><span class="w"> </span><span class="nf">run</span><span class="p">(</span><span class="bp">self</span><span class="p">):</span>
</span><span id="StreamingSimulation.run-380"><a href="#StreamingSimulation.run-380"><span class="linenos">380</span></a><span class="w">        </span><span class="sd">&quot;&quot;&quot;</span>
</span><span id="StreamingSimulation.run-381"><a href="#StreamingSimulation.run-381"><span class="linenos">381</span></a><span class="sd">        Executes the streaming anomaly detection simulation.</span>
</span><span id="StreamingSimulation.run-382"><a href="#StreamingSimulation.run-382"><span class="linenos">382</span></a><span class="sd">        This method starts two separate threads:</span>
</span><span id="StreamingSimulation.run-383"><a href="#StreamingSimulation.run-383"><span class="linenos">383</span></a><span class="sd">        1. A streaming thread that simulates or handles incoming data.</span>
</span><span id="StreamingSimulation.run-384"><a href="#StreamingSimulation.run-384"><span class="linenos">384</span></a><span class="sd">        2. A processing thread that processes the streamed data.</span>
</span><span id="StreamingSimulation.run-385"><a href="#StreamingSimulation.run-385"><span class="linenos">385</span></a><span class="sd">        The simulation remains active until interrupted by a KeyboardInterrupt</span>
</span><span id="StreamingSimulation.run-386"><a href="#StreamingSimulation.run-386"><span class="linenos">386</span></a><span class="sd">        (e.g., pressing Ctrl+C). Upon interruption, the simulation stops gracefully</span>
</span><span id="StreamingSimulation.run-387"><a href="#StreamingSimulation.run-387"><span class="linenos">387</span></a><span class="sd">        by setting `self.streaming_active` to False and joining both threads.</span>
</span><span id="StreamingSimulation.run-388"><a href="#StreamingSimulation.run-388"><span class="linenos">388</span></a><span class="sd">        Additionally, this method handles plotting from the main thread.</span>
</span><span id="StreamingSimulation.run-389"><a href="#StreamingSimulation.run-389"><span class="linenos">389</span></a><span class="sd">        Raises:</span>
</span><span id="StreamingSimulation.run-390"><a href="#StreamingSimulation.run-390"><span class="linenos">390</span></a><span class="sd">            KeyboardInterrupt: If the simulation is manually stopped by the user.</span>
</span><span id="StreamingSimulation.run-391"><a href="#StreamingSimulation.run-391"><span class="linenos">391</span></a><span class="sd">        &quot;&quot;&quot;</span>
</span><span id="StreamingSimulation.run-392"><a href="#StreamingSimulation.run-392"><span class="linenos">392</span></a>       
</span><span id="StreamingSimulation.run-393"><a href="#StreamingSimulation.run-393"><span class="linenos">393</span></a>        <span class="bp">self</span><span class="o">.</span><span class="n">streaming_active</span> <span class="o">=</span> <span class="kc">True</span>
</span><span id="StreamingSimulation.run-394"><a href="#StreamingSimulation.run-394"><span class="linenos">394</span></a>
</span><span id="StreamingSimulation.run-395"><a href="#StreamingSimulation.run-395"><span class="linenos">395</span></a>        <span class="n">stream_thread</span> <span class="o">=</span> <span class="n">threading</span><span class="o">.</span><span class="n">Thread</span><span class="p">(</span><span class="n">target</span><span class="o">=</span><span class="bp">self</span><span class="o">.</span><span class="n">_stream_data</span><span class="p">,</span> <span class="n">daemon</span><span class="o">=</span><span class="kc">True</span><span class="p">)</span>
</span><span id="StreamingSimulation.run-396"><a href="#StreamingSimulation.run-396"><span class="linenos">396</span></a>        <span class="n">process_thread</span> <span class="o">=</span> <span class="n">threading</span><span class="o">.</span><span class="n">Thread</span><span class="p">(</span><span class="n">target</span><span class="o">=</span><span class="bp">self</span><span class="o">.</span><span class="n">process_stream</span><span class="p">,</span> <span class="n">daemon</span><span class="o">=</span><span class="kc">True</span><span class="p">)</span>
</span><span id="StreamingSimulation.run-397"><a href="#StreamingSimulation.run-397"><span class="linenos">397</span></a>
</span><span id="StreamingSimulation.run-398"><a href="#StreamingSimulation.run-398"><span class="linenos">398</span></a>        <span class="n">stream_thread</span><span class="o">.</span><span class="n">start</span><span class="p">()</span>
</span><span id="StreamingSimulation.run-399"><a href="#StreamingSimulation.run-399"><span class="linenos">399</span></a>        <span class="n">process_thread</span><span class="o">.</span><span class="n">start</span><span class="p">()</span>
</span><span id="StreamingSimulation.run-400"><a href="#StreamingSimulation.run-400"><span class="linenos">400</span></a>
</span><span id="StreamingSimulation.run-401"><a href="#StreamingSimulation.run-401"><span class="linenos">401</span></a>        <span class="k">try</span><span class="p">:</span>
</span><span id="StreamingSimulation.run-402"><a href="#StreamingSimulation.run-402"><span class="linenos">402</span></a>            <span class="bp">self</span><span class="o">.</span><span class="n">_plot_from_main_thread</span><span class="p">()</span>
</span><span id="StreamingSimulation.run-403"><a href="#StreamingSimulation.run-403"><span class="linenos">403</span></a>        <span class="k">except</span> <span class="ne">KeyboardInterrupt</span><span class="p">:</span>
</span><span id="StreamingSimulation.run-404"><a href="#StreamingSimulation.run-404"><span class="linenos">404</span></a>            <span class="nb">print</span><span class="p">(</span><span class="s2">&quot;Stopping simulation...&quot;</span><span class="p">)</span>
</span><span id="StreamingSimulation.run-405"><a href="#StreamingSimulation.run-405"><span class="linenos">405</span></a>            <span class="bp">self</span><span class="o">.</span><span class="n">streaming_active</span> <span class="o">=</span> <span class="kc">False</span>
</span><span id="StreamingSimulation.run-406"><a href="#StreamingSimulation.run-406"><span class="linenos">406</span></a>
</span><span id="StreamingSimulation.run-407"><a href="#StreamingSimulation.run-407"><span class="linenos">407</span></a>        <span class="n">stream_thread</span><span class="o">.</span><span class="n">join</span><span class="p">()</span>
</span><span id="StreamingSimulation.run-408"><a href="#StreamingSimulation.run-408"><span class="linenos">408</span></a>        <span class="n">process_thread</span><span class="o">.</span><span class="n">join</span><span class="p">()</span>
</span></pre></div>


            <div class="docstring"><p>Executes the streaming anomaly detection simulation.
This method starts two separate threads:</p>

<ol>
<li>A streaming thread that simulates or handles incoming data.</li>
<li>A processing thread that processes the streamed data.
The simulation remains active until interrupted by a KeyboardInterrupt
(e.g., pressing Ctrl+C). Upon interruption, the simulation stops gracefully
by setting <code>self.streaming_active</code> to False and joining both threads.
Additionally, this method handles plotting from the main thread.
Raises:
KeyboardInterrupt: If the simulation is manually stopped by the user.</li>
</ol>
>>>>>>> 7ffc564f
</div>


                            </div>
                </section>
    </main>
<script>
    function escapeHTML(html) {
        return document.createElement('div').appendChild(document.createTextNode(html)).parentNode.innerHTML;
    }

    const originalContent = document.querySelector("main.pdoc");
    let currentContent = originalContent;

    function setContent(innerHTML) {
        let elem;
        if (innerHTML) {
            elem = document.createElement("main");
            elem.classList.add("pdoc");
            elem.innerHTML = innerHTML;
        } else {
            elem = originalContent;
        }
        if (currentContent !== elem) {
            currentContent.replaceWith(elem);
            currentContent = elem;
        }
    }

    function getSearchTerm() {
        return (new URL(window.location)).searchParams.get("search");
    }

    const searchBox = document.querySelector(".pdoc input[type=search]");
    searchBox.addEventListener("input", function () {
        let url = new URL(window.location);
        if (searchBox.value.trim()) {
            url.hash = "";
            url.searchParams.set("search", searchBox.value);
        } else {
            url.searchParams.delete("search");
        }
        history.replaceState("", "", url.toString());
        onInput();
    });
    window.addEventListener("popstate", onInput);


    let search, searchErr;

    async function initialize() {
        try {
            search = await new Promise((resolve, reject) => {
                const script = document.createElement("script");
                script.type = "text/javascript";
                script.async = true;
                script.onload = () => resolve(window.pdocSearch);
                script.onerror = (e) => reject(e);
                script.src = "../search.js";
                document.getElementsByTagName("head")[0].appendChild(script);
            });
        } catch (e) {
            console.error("Cannot fetch pdoc search index");
            searchErr = "Cannot fetch search index.";
        }
        onInput();

        document.querySelector("nav.pdoc").addEventListener("click", e => {
            if (e.target.hash) {
                searchBox.value = "";
                searchBox.dispatchEvent(new Event("input"));
            }
        });
    }

    function onInput() {
        setContent((() => {
            const term = getSearchTerm();
            if (!term) {
                return null
            }
            if (searchErr) {
                return `<h3>Error: ${searchErr}</h3>`
            }
            if (!search) {
                return "<h3>Searching...</h3>"
            }

            window.scrollTo({top: 0, left: 0, behavior: 'auto'});

            const results = search(term);

            let html;
            if (results.length === 0) {
                html = `No search results for '${escapeHTML(term)}'.`
            } else {
                html = `<h4>${results.length} search result${results.length > 1 ? "s" : ""} for '${escapeHTML(term)}'.</h4>`;
            }
            for (let result of results.slice(0, 10)) {
                let doc = result.doc;
                let url = `../${doc.modulename.replaceAll(".", "/")}.html`;
                if (doc.qualname) {
                    url += `#${doc.qualname}`;
                }

                let heading;
                switch (result.doc.kind) {
                    case "function":
                        if (doc.fullname.endsWith(".__init__")) {
                            heading = `<span class="name">${doc.fullname.replace(/\.__init__$/, "")}</span>${doc.signature}`;
                        } else {
                            heading = `<span class="def">${doc.funcdef}</span> <span class="name">${doc.fullname}</span>${doc.signature}`;
                        }
                        break;
                    case "class":
                        heading = `<span class="def">class</span> <span class="name">${doc.fullname}</span>`;
                        if (doc.bases)
                            heading += `<wbr>(<span class="base">${doc.bases}</span>)`;
                        heading += `:`;
                        break;
                    case "variable":
                        heading = `<span class="name">${doc.fullname}</span>`;
                        if (doc.annotation)
                            heading += `<span class="annotation">${doc.annotation}</span>`;
                        if (doc.default_value)
                            heading += `<span class="default_value"> = ${doc.default_value}</span>`;
                        break;
                    default:
                        heading = `<span class="name">${doc.fullname}</span>`;
                        break;
                }
                html += `
                        <section class="search-result">
                        <a href="${url}" class="attr ${doc.kind}">${heading}</a>
                        <div class="docstring">${doc.doc}</div>
                        </section>
                    `;

            }
            return html;
        })());
    }

    if (getSearchTerm()) {
        initialize();
        searchBox.value = getSearchTerm();
        onInput();
    } else {
        searchBox.addEventListener("focus", initialize, {once: true});
    }

    searchBox.addEventListener("keydown", e => {
        if (["ArrowDown", "ArrowUp", "Enter"].includes(e.key)) {
            let focused = currentContent.querySelector(".search-result.focused");
            if (!focused) {
                currentContent.querySelector(".search-result").classList.add("focused");
            } else if (
                e.key === "ArrowDown"
                && focused.nextElementSibling
                && focused.nextElementSibling.classList.contains("search-result")
            ) {
                focused.classList.remove("focused");
                focused.nextElementSibling.classList.add("focused");
                focused.nextElementSibling.scrollIntoView({
                    behavior: "smooth",
                    block: "nearest",
                    inline: "nearest"
                });
            } else if (
                e.key === "ArrowUp"
                && focused.previousElementSibling
                && focused.previousElementSibling.classList.contains("search-result")
            ) {
                focused.classList.remove("focused");
                focused.previousElementSibling.classList.add("focused");
                focused.previousElementSibling.scrollIntoView({
                    behavior: "smooth",
                    block: "nearest",
                    inline: "nearest"
                });
            } else if (
                e.key === "Enter"
            ) {
                focused.querySelector("a").click();
            }
        }
    });
</script></body>
</html><|MERGE_RESOLUTION|>--- conflicted
+++ resolved
@@ -34,7 +34,7 @@
                     <a class="class" href="#StreamingSimulation">StreamingSimulation</a>
                             <ul class="memberlist">
                         <li>
-<<<<<<< HEAD
+
                                 <a class="function" href="#StreamingSimulation.preprocess">preprocess</a>
                         </li>
                         <li>
@@ -57,63 +57,7 @@
                         </li>
                         <li>
                                 <a class="function" href="#StreamingDataManager.stop">stop</a>
-=======
-                                <a class="function" href="#StreamingSimulation.__init__">StreamingSimulation</a>
-                        </li>
-                        <li>
-                                <a class="variable" href="#StreamingSimulation.window_size">window_size</a>
-                        </li>
-                        <li>
-                                <a class="variable" href="#StreamingSimulation.threshold">threshold</a>
-                        </li>
-                        <li>
-                                <a class="variable" href="#StreamingSimulation.dynamic_threshold">dynamic_threshold</a>
-                        </li>
-                        <li>
-                                <a class="variable" href="#StreamingSimulation.percentile">percentile</a>
-                        </li>
-                        <li>
-                                <a class="variable" href="#StreamingSimulation.manager">manager</a>
-                        </li>
-                        <li>
-                                <a class="variable" href="#StreamingSimulation.detector">detector</a>
-                        </li>
-                        <li>
-                                <a class="variable" href="#StreamingSimulation.historical_data">historical_data</a>
-                        </li>
-                        <li>
-                                <a class="variable" href="#StreamingSimulation.historical_scores">historical_scores</a>
-                        </li>
-                        <li>
-                                <a class="variable" href="#StreamingSimulation.data_source">data_source</a>
-                        </li>
-                        <li>
-                                <a class="variable" href="#StreamingSimulation.chunk_size">chunk_size</a>
-                        </li>
-                        <li>
-                                <a class="variable" href="#StreamingSimulation.stream_interval">stream_interval</a>
-                        </li>
-                        <li>
-                                <a class="variable" href="#StreamingSimulation.queue">queue</a>
-                        </li>
-                        <li>
-                                <a class="variable" href="#StreamingSimulation.plot_queue">plot_queue</a>
-                        </li>
-                        <li>
-                                <a class="variable" href="#StreamingSimulation.streaming_active">streaming_active</a>
-                        </li>
-                        <li>
-                                <a class="variable" href="#StreamingSimulation.events">events</a>
-                        </li>
-                        <li>
-                                <a class="function" href="#StreamingSimulation.preprocess">preprocess</a>
-                        </li>
-                        <li>
-                                <a class="function" href="#StreamingSimulation.process_stream">process_stream</a>
-                        </li>
-                        <li>
-                                <a class="function" href="#StreamingSimulation.run">run</a>
->>>>>>> 7ffc564f
+
                         </li>
                 </ul>
 
@@ -139,11 +83,9 @@
 
                         <label class="view-source-button" for="mod-simulation-view-source"><span>View Source</span></label>
 
-<<<<<<< HEAD
+
                         <div class="pdoc-code codehilite"><pre><span></span><span id="L-1"><a href="#L-1"><span class="linenos"> 1</span></a><span class="kn">from</span><span class="w"> </span><span class="nn">.streaming_anomaly_detection</span><span class="w"> </span><span class="kn">import</span> <span class="n">StreamingSimulation</span><span class="p">,</span> <span class="n">StreamingDataManager</span>
-=======
-                        <div class="pdoc-code codehilite"><pre><span></span><span id="L-1"><a href="#L-1"><span class="linenos"> 1</span></a><span class="kn">from</span><span class="w"> </span><span class="nn">.streaming_anomaly_detection</span><span class="w"> </span><span class="kn">import</span> <span class="n">StreamingSimulation</span>
->>>>>>> 7ffc564f
+
 </span><span id="L-2"><a href="#L-2"><span class="linenos"> 2</span></a>
 </span><span id="L-3"><a href="#L-3"><span class="linenos"> 3</span></a><span class="sd">&quot;&quot;&quot;</span>
 </span><span id="L-4"><a href="#L-4"><span class="linenos"> 4</span></a><span class="sd">This module initializes the simulation package for SLA analysis logs.</span>
@@ -159,11 +101,9 @@
 </span><span id="L-14"><a href="#L-14"><span class="linenos">14</span></a><span class="sd">&quot;&quot;&quot;</span>
 </span><span id="L-15"><a href="#L-15"><span class="linenos">15</span></a>
 </span><span id="L-16"><a href="#L-16"><span class="linenos">16</span></a>
-<<<<<<< HEAD
+
 </span><span id="L-17"><a href="#L-17"><span class="linenos">17</span></a><span class="n">__all__</span> <span class="o">=</span> <span class="p">[</span><span class="s1">&#39;StreamingSimulation&#39;</span><span class="p">,</span> <span class="s1">&#39;StreamingDataManager&#39;</span><span class="p">]</span>
-=======
-</span><span id="L-17"><a href="#L-17"><span class="linenos">17</span></a><span class="n">__all__</span> <span class="o">=</span> <span class="p">[</span><span class="s1">&#39;StreamingSimulation&#39;</span><span class="p">]</span>
->>>>>>> 7ffc564f
+
 </span></pre></div>
 
 
@@ -179,7 +119,7 @@
 
     </div>
     <a class="headerlink" href="#StreamingSimulation"></a>
-<<<<<<< HEAD
+
             <div class="pdoc-code codehilite"><pre><span></span><span id="StreamingSimulation-182"><a href="#StreamingSimulation-182"><span class="linenos">182</span></a><span class="k">class</span><span class="w"> </span><span class="nc">StreamingSimulation</span><span class="p">:</span>
 </span><span id="StreamingSimulation-183"><a href="#StreamingSimulation-183"><span class="linenos">183</span></a><span class="w">    </span><span class="sd">&quot;&quot;&quot;</span>
 </span><span id="StreamingSimulation-184"><a href="#StreamingSimulation-184"><span class="linenos">184</span></a><span class="sd">        Simulates real-time data streaming, processes data for anomaly detection, and visualizes results.</span>
@@ -532,346 +472,12 @@
 - streaming_active (bool): Indicates whether the streaming simulation is active.
 
 - events (pd.DataFrame): DataFrame containing event start and end times, colors, and labels.
-=======
-            <div class="pdoc-code codehilite"><pre><span></span><span id="StreamingSimulation-127"><a href="#StreamingSimulation-127"><span class="linenos">127</span></a><span class="k">class</span><span class="w"> </span><span class="nc">StreamingSimulation</span><span class="p">:</span>
-</span><span id="StreamingSimulation-128"><a href="#StreamingSimulation-128"><span class="linenos">128</span></a><span class="w">    </span><span class="sd">&quot;&quot;&quot;</span>
-</span><span id="StreamingSimulation-129"><a href="#StreamingSimulation-129"><span class="linenos">129</span></a><span class="sd">    Module: streaming_anomaly_detection</span>
-</span><span id="StreamingSimulation-130"><a href="#StreamingSimulation-130"><span class="linenos">130</span></a>
-</span><span id="StreamingSimulation-131"><a href="#StreamingSimulation-131"><span class="linenos">131</span></a><span class="sd">    This module contains the `StreamingSimulation` class, which simulates real-time data streaming, processes the data for anomaly detection, and visualizes the results. It integrates a streaming data manager, an anomaly detector, and event-based visualization.</span>
-</span><span id="StreamingSimulation-132"><a href="#StreamingSimulation-132"><span class="linenos">132</span></a>
-</span><span id="StreamingSimulation-133"><a href="#StreamingSimulation-133"><span class="linenos">133</span></a><span class="sd">    Classes:</span>
-</span><span id="StreamingSimulation-134"><a href="#StreamingSimulation-134"><span class="linenos">134</span></a><span class="sd">        - StreamingSimulation: Simulates real-time data streaming, processes data for anomaly detection, and visualizes results.</span>
-</span><span id="StreamingSimulation-135"><a href="#StreamingSimulation-135"><span class="linenos">135</span></a>
-</span><span id="StreamingSimulation-136"><a href="#StreamingSimulation-136"><span class="linenos">136</span></a><span class="sd">    Class StreamingSimulation:</span>
-</span><span id="StreamingSimulation-137"><a href="#StreamingSimulation-137"><span class="linenos">137</span></a><span class="sd">        Simulates real-time data streaming, processes data for anomaly detection, and visualizes results.</span>
-</span><span id="StreamingSimulation-138"><a href="#StreamingSimulation-138"><span class="linenos">138</span></a>
-</span><span id="StreamingSimulation-139"><a href="#StreamingSimulation-139"><span class="linenos">139</span></a><span class="sd">        Attributes:</span>
-</span><span id="StreamingSimulation-140"><a href="#StreamingSimulation-140"><span class="linenos">140</span></a><span class="sd">            window_size (int): The size of the sliding window for anomaly detection.</span>
-</span><span id="StreamingSimulation-141"><a href="#StreamingSimulation-141"><span class="linenos">141</span></a><span class="sd">            threshold (float): The static threshold for anomaly detection.</span>
-</span><span id="StreamingSimulation-142"><a href="#StreamingSimulation-142"><span class="linenos">142</span></a><span class="sd">            dynamic_threshold (bool): Whether to use a dynamic threshold based on historical scores.</span>
-</span><span id="StreamingSimulation-143"><a href="#StreamingSimulation-143"><span class="linenos">143</span></a><span class="sd">            percentile (int): The percentile used for calculating the dynamic threshold.</span>
-</span><span id="StreamingSimulation-144"><a href="#StreamingSimulation-144"><span class="linenos">144</span></a><span class="sd">            manager (StreamingDataManager): Manages the streaming of data chunks.</span>
-</span><span id="StreamingSimulation-145"><a href="#StreamingSimulation-145"><span class="linenos">145</span></a><span class="sd">            detector (AnomalyDetector): Detects anomalies in the data.</span>
-</span><span id="StreamingSimulation-146"><a href="#StreamingSimulation-146"><span class="linenos">146</span></a><span class="sd">            historical_data (pd.DataFrame): Stores historical data for processing.</span>
-</span><span id="StreamingSimulation-147"><a href="#StreamingSimulation-147"><span class="linenos">147</span></a><span class="sd">            historical_scores (list): Stores historical anomaly scores.</span>
-</span><span id="StreamingSimulation-148"><a href="#StreamingSimulation-148"><span class="linenos">148</span></a><span class="sd">            data_source (pd.DataFrame): The source data for streaming.</span>
-</span><span id="StreamingSimulation-149"><a href="#StreamingSimulation-149"><span class="linenos">149</span></a><span class="sd">            chunk_size (int): The size of each data chunk for streaming.</span>
-</span><span id="StreamingSimulation-150"><a href="#StreamingSimulation-150"><span class="linenos">150</span></a><span class="sd">            stream_interval (int): The interval (in seconds) between streaming chunks.</span>
-</span><span id="StreamingSimulation-151"><a href="#StreamingSimulation-151"><span class="linenos">151</span></a><span class="sd">            queue (queue.Queue): Queue for storing data chunks to be processed.</span>
-</span><span id="StreamingSimulation-152"><a href="#StreamingSimulation-152"><span class="linenos">152</span></a><span class="sd">            plot_queue (queue.Queue): Queue for storing data to be plotted.</span>
-</span><span id="StreamingSimulation-153"><a href="#StreamingSimulation-153"><span class="linenos">153</span></a><span class="sd">            streaming_active (bool): Indicates whether the streaming simulation is active.</span>
-</span><span id="StreamingSimulation-154"><a href="#StreamingSimulation-154"><span class="linenos">154</span></a><span class="sd">            events (pd.DataFrame): DataFrame containing event start and end times, colors, and labels.</span>
-</span><span id="StreamingSimulation-155"><a href="#StreamingSimulation-155"><span class="linenos">155</span></a>
-</span><span id="StreamingSimulation-156"><a href="#StreamingSimulation-156"><span class="linenos">156</span></a><span class="sd">        Methods:</span>
-</span><span id="StreamingSimulation-157"><a href="#StreamingSimulation-157"><span class="linenos">157</span></a><span class="sd">            __init__(data: pd.DataFrame, chunk_size=100, stream_interval=1, window_size=120, threshold=0.15, dynamic_threshold=False, percentile=95, events=None):</span>
-</span><span id="StreamingSimulation-158"><a href="#StreamingSimulation-158"><span class="linenos">158</span></a><span class="sd">                Initializes the StreamingSimulation instance with the given parameters.</span>
-</span><span id="StreamingSimulation-159"><a href="#StreamingSimulation-159"><span class="linenos">159</span></a>
-</span><span id="StreamingSimulation-160"><a href="#StreamingSimulation-160"><span class="linenos">160</span></a><span class="sd">            preprocess(chunk: pd.DataFrame) -&gt; np.ndarray:</span>
-</span><span id="StreamingSimulation-161"><a href="#StreamingSimulation-161"><span class="linenos">161</span></a><span class="sd">                Preprocesses a data chunk by selecting numeric columns and filling missing values.</span>
-</span><span id="StreamingSimulation-162"><a href="#StreamingSimulation-162"><span class="linenos">162</span></a>
-</span><span id="StreamingSimulation-163"><a href="#StreamingSimulation-163"><span class="linenos">163</span></a><span class="sd">            _calculate_dynamic_threshold() -&gt; float:</span>
-</span><span id="StreamingSimulation-164"><a href="#StreamingSimulation-164"><span class="linenos">164</span></a><span class="sd">                Calculates the dynamic threshold based on the specified percentile of historical scores.</span>
-</span><span id="StreamingSimulation-165"><a href="#StreamingSimulation-165"><span class="linenos">165</span></a>
-</span><span id="StreamingSimulation-166"><a href="#StreamingSimulation-166"><span class="linenos">166</span></a><span class="sd">            _stream_data():</span>
-</span><span id="StreamingSimulation-167"><a href="#StreamingSimulation-167"><span class="linenos">167</span></a><span class="sd">                Simulates real-time data streaming by adding data chunks to the queue.</span>
-</span><span id="StreamingSimulation-168"><a href="#StreamingSimulation-168"><span class="linenos">168</span></a>
-</span><span id="StreamingSimulation-169"><a href="#StreamingSimulation-169"><span class="linenos">169</span></a><span class="sd">            _plot_from_main_thread():</span>
-</span><span id="StreamingSimulation-170"><a href="#StreamingSimulation-170"><span class="linenos">170</span></a><span class="sd">                Continuously plots data and anomaly scores from the main thread, including event visualization.</span>
-</span><span id="StreamingSimulation-171"><a href="#StreamingSimulation-171"><span class="linenos">171</span></a>
-</span><span id="StreamingSimulation-172"><a href="#StreamingSimulation-172"><span class="linenos">172</span></a><span class="sd">            process_stream():</span>
-</span><span id="StreamingSimulation-173"><a href="#StreamingSimulation-173"><span class="linenos">173</span></a><span class="sd">                Consumes data from the queue, processes it with the anomaly detector, and updates historical data and scores.</span>
-</span><span id="StreamingSimulation-174"><a href="#StreamingSimulation-174"><span class="linenos">174</span></a>
-</span><span id="StreamingSimulation-175"><a href="#StreamingSimulation-175"><span class="linenos">175</span></a><span class="sd">            run():</span>
-</span><span id="StreamingSimulation-176"><a href="#StreamingSimulation-176"><span class="linenos">176</span></a><span class="sd">                Starts the streaming, processing, and plotting threads. Handles graceful shutdown on interruption.</span>
-</span><span id="StreamingSimulation-177"><a href="#StreamingSimulation-177"><span class="linenos">177</span></a><span class="sd">    &quot;&quot;&quot;</span>
-</span><span id="StreamingSimulation-178"><a href="#StreamingSimulation-178"><span class="linenos">178</span></a>    <span class="k">def</span><span class="w"> </span><span class="fm">__init__</span><span class="p">(</span><span class="bp">self</span><span class="p">,</span> <span class="n">data</span><span class="p">:</span> <span class="n">pd</span><span class="o">.</span><span class="n">DataFrame</span><span class="p">,</span> <span class="n">chunk_size</span><span class="o">=</span><span class="mi">100</span><span class="p">,</span> <span class="n">stream_interval</span><span class="o">=</span><span class="mi">1</span><span class="p">,</span> <span class="n">window_size</span><span class="o">=</span><span class="mi">120</span><span class="p">,</span> <span class="n">threshold</span><span class="o">=</span><span class="mf">0.15</span><span class="p">,</span> <span class="n">dynamic_threshold</span><span class="o">=</span><span class="kc">False</span><span class="p">,</span> <span class="n">percentile</span><span class="o">=</span><span class="mi">95</span><span class="p">,</span> <span class="n">events</span><span class="o">=</span><span class="kc">None</span><span class="p">):</span>
-</span><span id="StreamingSimulation-179"><a href="#StreamingSimulation-179"><span class="linenos">179</span></a>        <span class="bp">self</span><span class="o">.</span><span class="n">window_size</span> <span class="o">=</span> <span class="n">window_size</span>
-</span><span id="StreamingSimulation-180"><a href="#StreamingSimulation-180"><span class="linenos">180</span></a>        <span class="bp">self</span><span class="o">.</span><span class="n">threshold</span> <span class="o">=</span> <span class="n">threshold</span>
-</span><span id="StreamingSimulation-181"><a href="#StreamingSimulation-181"><span class="linenos">181</span></a>        <span class="bp">self</span><span class="o">.</span><span class="n">dynamic_threshold</span> <span class="o">=</span> <span class="n">dynamic_threshold</span>
-</span><span id="StreamingSimulation-182"><a href="#StreamingSimulation-182"><span class="linenos">182</span></a>        <span class="bp">self</span><span class="o">.</span><span class="n">percentile</span> <span class="o">=</span> <span class="n">percentile</span>
-</span><span id="StreamingSimulation-183"><a href="#StreamingSimulation-183"><span class="linenos">183</span></a>        <span class="bp">self</span><span class="o">.</span><span class="n">manager</span> <span class="o">=</span> <span class="n">StreamingDataManager</span><span class="p">(</span><span class="n">data</span><span class="p">,</span> <span class="n">chunk_size</span><span class="p">,</span> <span class="n">stream_interval</span><span class="p">)</span>
-</span><span id="StreamingSimulation-184"><a href="#StreamingSimulation-184"><span class="linenos">184</span></a>        <span class="bp">self</span><span class="o">.</span><span class="n">detector</span> <span class="o">=</span> <span class="n">AnomalyDetector</span><span class="p">(</span><span class="bp">self</span><span class="o">.</span><span class="n">window_size</span><span class="p">)</span>
-</span><span id="StreamingSimulation-185"><a href="#StreamingSimulation-185"><span class="linenos">185</span></a>        <span class="bp">self</span><span class="o">.</span><span class="n">historical_data</span> <span class="o">=</span> <span class="n">pd</span><span class="o">.</span><span class="n">DataFrame</span><span class="p">()</span>
-</span><span id="StreamingSimulation-186"><a href="#StreamingSimulation-186"><span class="linenos">186</span></a>        <span class="bp">self</span><span class="o">.</span><span class="n">historical_scores</span> <span class="o">=</span> <span class="p">[]</span>
-</span><span id="StreamingSimulation-187"><a href="#StreamingSimulation-187"><span class="linenos">187</span></a>        <span class="bp">self</span><span class="o">.</span><span class="n">data_source</span> <span class="o">=</span> <span class="n">data</span>
-</span><span id="StreamingSimulation-188"><a href="#StreamingSimulation-188"><span class="linenos">188</span></a>        <span class="bp">self</span><span class="o">.</span><span class="n">chunk_size</span> <span class="o">=</span> <span class="n">chunk_size</span>
-</span><span id="StreamingSimulation-189"><a href="#StreamingSimulation-189"><span class="linenos">189</span></a>        <span class="bp">self</span><span class="o">.</span><span class="n">stream_interval</span> <span class="o">=</span> <span class="n">stream_interval</span>
-</span><span id="StreamingSimulation-190"><a href="#StreamingSimulation-190"><span class="linenos">190</span></a>        <span class="bp">self</span><span class="o">.</span><span class="n">queue</span> <span class="o">=</span> <span class="n">queue</span><span class="o">.</span><span class="n">Queue</span><span class="p">()</span>
-</span><span id="StreamingSimulation-191"><a href="#StreamingSimulation-191"><span class="linenos">191</span></a>        <span class="bp">self</span><span class="o">.</span><span class="n">plot_queue</span> <span class="o">=</span> <span class="n">queue</span><span class="o">.</span><span class="n">Queue</span><span class="p">()</span>
-</span><span id="StreamingSimulation-192"><a href="#StreamingSimulation-192"><span class="linenos">192</span></a>        <span class="bp">self</span><span class="o">.</span><span class="n">streaming_active</span> <span class="o">=</span> <span class="kc">False</span>
-</span><span id="StreamingSimulation-193"><a href="#StreamingSimulation-193"><span class="linenos">193</span></a>        <span class="bp">self</span><span class="o">.</span><span class="n">events</span> <span class="o">=</span> <span class="n">events</span>  <span class="c1"># DataFrame with event start and end times</span>
-</span><span id="StreamingSimulation-194"><a href="#StreamingSimulation-194"><span class="linenos">194</span></a>
-</span><span id="StreamingSimulation-195"><a href="#StreamingSimulation-195"><span class="linenos">195</span></a>    <span class="k">def</span><span class="w"> </span><span class="nf">preprocess</span><span class="p">(</span><span class="bp">self</span><span class="p">,</span> <span class="n">chunk</span><span class="p">:</span> <span class="n">pd</span><span class="o">.</span><span class="n">DataFrame</span><span class="p">):</span>
-</span><span id="StreamingSimulation-196"><a href="#StreamingSimulation-196"><span class="linenos">196</span></a><span class="w">        </span><span class="sd">&quot;&quot;&quot;</span>
-</span><span id="StreamingSimulation-197"><a href="#StreamingSimulation-197"><span class="linenos">197</span></a><span class="sd">        Preprocesses a chunk of data by selecting numeric columns and filling NaN values with 0.</span>
-</span><span id="StreamingSimulation-198"><a href="#StreamingSimulation-198"><span class="linenos">198</span></a>
-</span><span id="StreamingSimulation-199"><a href="#StreamingSimulation-199"><span class="linenos">199</span></a><span class="sd">        Args:</span>
-</span><span id="StreamingSimulation-200"><a href="#StreamingSimulation-200"><span class="linenos">200</span></a><span class="sd">            chunk (pd.DataFrame): The input DataFrame containing the data to preprocess.</span>
-</span><span id="StreamingSimulation-201"><a href="#StreamingSimulation-201"><span class="linenos">201</span></a>
-</span><span id="StreamingSimulation-202"><a href="#StreamingSimulation-202"><span class="linenos">202</span></a><span class="sd">        Returns:</span>
-</span><span id="StreamingSimulation-203"><a href="#StreamingSimulation-203"><span class="linenos">203</span></a><span class="sd">            np.ndarray: A NumPy array containing the preprocessed numeric data.</span>
-</span><span id="StreamingSimulation-204"><a href="#StreamingSimulation-204"><span class="linenos">204</span></a><span class="sd">        &quot;&quot;&quot;</span>
-</span><span id="StreamingSimulation-205"><a href="#StreamingSimulation-205"><span class="linenos">205</span></a>        <span class="n">numeric_data</span> <span class="o">=</span> <span class="n">chunk</span><span class="o">.</span><span class="n">select_dtypes</span><span class="p">(</span><span class="n">include</span><span class="o">=</span><span class="p">[</span><span class="n">np</span><span class="o">.</span><span class="n">number</span><span class="p">])</span><span class="o">.</span><span class="n">fillna</span><span class="p">(</span><span class="mi">0</span><span class="p">)</span>
-</span><span id="StreamingSimulation-206"><a href="#StreamingSimulation-206"><span class="linenos">206</span></a>        <span class="k">return</span> <span class="n">numeric_data</span><span class="o">.</span><span class="n">values</span>
-</span><span id="StreamingSimulation-207"><a href="#StreamingSimulation-207"><span class="linenos">207</span></a>
-</span><span id="StreamingSimulation-208"><a href="#StreamingSimulation-208"><span class="linenos">208</span></a>    <span class="k">def</span><span class="w"> </span><span class="nf">_calculate_dynamic_threshold</span><span class="p">(</span><span class="bp">self</span><span class="p">):</span>
-</span><span id="StreamingSimulation-209"><a href="#StreamingSimulation-209"><span class="linenos">209</span></a><span class="w">        </span><span class="sd">&quot;&quot;&quot;</span>
-</span><span id="StreamingSimulation-210"><a href="#StreamingSimulation-210"><span class="linenos">210</span></a><span class="sd">        Calculate the dynamic threshold based on historical anomaly scores.</span>
-</span><span id="StreamingSimulation-211"><a href="#StreamingSimulation-211"><span class="linenos">211</span></a>
-</span><span id="StreamingSimulation-212"><a href="#StreamingSimulation-212"><span class="linenos">212</span></a><span class="sd">        This method computes a dynamic threshold using the specified percentile</span>
-</span><span id="StreamingSimulation-213"><a href="#StreamingSimulation-213"><span class="linenos">213</span></a><span class="sd">        of the historical anomaly scores. If no historical scores are available,</span>
-</span><span id="StreamingSimulation-214"><a href="#StreamingSimulation-214"><span class="linenos">214</span></a><span class="sd">        it falls back to a predefined static threshold.</span>
-</span><span id="StreamingSimulation-215"><a href="#StreamingSimulation-215"><span class="linenos">215</span></a>
-</span><span id="StreamingSimulation-216"><a href="#StreamingSimulation-216"><span class="linenos">216</span></a><span class="sd">        Returns:</span>
-</span><span id="StreamingSimulation-217"><a href="#StreamingSimulation-217"><span class="linenos">217</span></a><span class="sd">            float: The calculated dynamic threshold based on the percentile of</span>
-</span><span id="StreamingSimulation-218"><a href="#StreamingSimulation-218"><span class="linenos">218</span></a><span class="sd">            historical scores, or the static threshold if no scores are available.</span>
-</span><span id="StreamingSimulation-219"><a href="#StreamingSimulation-219"><span class="linenos">219</span></a><span class="sd">        &quot;&quot;&quot;</span>
-</span><span id="StreamingSimulation-220"><a href="#StreamingSimulation-220"><span class="linenos">220</span></a>        <span class="k">if</span> <span class="nb">len</span><span class="p">(</span><span class="bp">self</span><span class="o">.</span><span class="n">historical_scores</span><span class="p">)</span> <span class="o">&gt;</span> <span class="mi">0</span><span class="p">:</span>
-</span><span id="StreamingSimulation-221"><a href="#StreamingSimulation-221"><span class="linenos">221</span></a>            <span class="k">return</span> <span class="n">np</span><span class="o">.</span><span class="n">percentile</span><span class="p">(</span><span class="bp">self</span><span class="o">.</span><span class="n">historical_scores</span><span class="p">,</span> <span class="bp">self</span><span class="o">.</span><span class="n">percentile</span><span class="p">)</span>
-</span><span id="StreamingSimulation-222"><a href="#StreamingSimulation-222"><span class="linenos">222</span></a>        <span class="k">return</span> <span class="bp">self</span><span class="o">.</span><span class="n">threshold</span>  <span class="c1"># Fallback to static threshold if no scores are available</span>
-</span><span id="StreamingSimulation-223"><a href="#StreamingSimulation-223"><span class="linenos">223</span></a>
-</span><span id="StreamingSimulation-224"><a href="#StreamingSimulation-224"><span class="linenos">224</span></a>    <span class="k">def</span><span class="w"> </span><span class="nf">_stream_data</span><span class="p">(</span><span class="bp">self</span><span class="p">):</span>
-</span><span id="StreamingSimulation-225"><a href="#StreamingSimulation-225"><span class="linenos">225</span></a><span class="w">        </span><span class="sd">&quot;&quot;&quot;</span>
-</span><span id="StreamingSimulation-226"><a href="#StreamingSimulation-226"><span class="linenos">226</span></a><span class="sd">        Streams data from the data source in chunks and places each chunk into a queue.</span>
-</span><span id="StreamingSimulation-227"><a href="#StreamingSimulation-227"><span class="linenos">227</span></a><span class="sd">        This method iterates over the data source in increments of `chunk_size` and </span>
-</span><span id="StreamingSimulation-228"><a href="#StreamingSimulation-228"><span class="linenos">228</span></a><span class="sd">        streams each chunk into a queue for further processing. The streaming process </span>
-</span><span id="StreamingSimulation-229"><a href="#StreamingSimulation-229"><span class="linenos">229</span></a><span class="sd">        can be controlled using the `streaming_active` flag, and a delay between </span>
-</span><span id="StreamingSimulation-230"><a href="#StreamingSimulation-230"><span class="linenos">230</span></a><span class="sd">        chunks is introduced using `stream_interval`.</span>
-</span><span id="StreamingSimulation-231"><a href="#StreamingSimulation-231"><span class="linenos">231</span></a><span class="sd">        Yields:</span>
-</span><span id="StreamingSimulation-232"><a href="#StreamingSimulation-232"><span class="linenos">232</span></a><span class="sd">            None: This method does not return any value but streams data chunks </span>
-</span><span id="StreamingSimulation-233"><a href="#StreamingSimulation-233"><span class="linenos">233</span></a><span class="sd">            into the queue.</span>
-</span><span id="StreamingSimulation-234"><a href="#StreamingSimulation-234"><span class="linenos">234</span></a><span class="sd">        Attributes:</span>
-</span><span id="StreamingSimulation-235"><a href="#StreamingSimulation-235"><span class="linenos">235</span></a><span class="sd">            data_source (pd.DataFrame): The source of data to be streamed.</span>
-</span><span id="StreamingSimulation-236"><a href="#StreamingSimulation-236"><span class="linenos">236</span></a><span class="sd">            chunk_size (int): The size of each data chunk to be streamed.</span>
-</span><span id="StreamingSimulation-237"><a href="#StreamingSimulation-237"><span class="linenos">237</span></a><span class="sd">            queue (queue.Queue): The queue where data chunks are placed.</span>
-</span><span id="StreamingSimulation-238"><a href="#StreamingSimulation-238"><span class="linenos">238</span></a><span class="sd">            stream_interval (float): The time interval (in seconds) between streaming </span>
-</span><span id="StreamingSimulation-239"><a href="#StreamingSimulation-239"><span class="linenos">239</span></a><span class="sd">                consecutive chunks.</span>
-</span><span id="StreamingSimulation-240"><a href="#StreamingSimulation-240"><span class="linenos">240</span></a><span class="sd">            streaming_active (bool): A flag to control the streaming process. If set </span>
-</span><span id="StreamingSimulation-241"><a href="#StreamingSimulation-241"><span class="linenos">241</span></a><span class="sd">                to False, the streaming stops.</span>
-</span><span id="StreamingSimulation-242"><a href="#StreamingSimulation-242"><span class="linenos">242</span></a><span class="sd">        &quot;&quot;&quot;</span>
-</span><span id="StreamingSimulation-243"><a href="#StreamingSimulation-243"><span class="linenos">243</span></a>       
-</span><span id="StreamingSimulation-244"><a href="#StreamingSimulation-244"><span class="linenos">244</span></a>        <span class="k">for</span> <span class="n">i</span> <span class="ow">in</span> <span class="nb">range</span><span class="p">(</span><span class="mi">0</span><span class="p">,</span> <span class="nb">len</span><span class="p">(</span><span class="bp">self</span><span class="o">.</span><span class="n">data_source</span><span class="p">),</span> <span class="bp">self</span><span class="o">.</span><span class="n">chunk_size</span><span class="p">):</span>
-</span><span id="StreamingSimulation-245"><a href="#StreamingSimulation-245"><span class="linenos">245</span></a>            <span class="k">if</span> <span class="ow">not</span> <span class="bp">self</span><span class="o">.</span><span class="n">streaming_active</span><span class="p">:</span>
-</span><span id="StreamingSimulation-246"><a href="#StreamingSimulation-246"><span class="linenos">246</span></a>                <span class="k">break</span>
-</span><span id="StreamingSimulation-247"><a href="#StreamingSimulation-247"><span class="linenos">247</span></a>            <span class="n">chunk</span> <span class="o">=</span> <span class="bp">self</span><span class="o">.</span><span class="n">data_source</span><span class="o">.</span><span class="n">iloc</span><span class="p">[</span><span class="n">i</span><span class="p">:</span><span class="n">i</span> <span class="o">+</span> <span class="bp">self</span><span class="o">.</span><span class="n">chunk_size</span><span class="p">]</span>
-</span><span id="StreamingSimulation-248"><a href="#StreamingSimulation-248"><span class="linenos">248</span></a>            <span class="bp">self</span><span class="o">.</span><span class="n">queue</span><span class="o">.</span><span class="n">put</span><span class="p">(</span><span class="n">chunk</span><span class="p">)</span>
-</span><span id="StreamingSimulation-249"><a href="#StreamingSimulation-249"><span class="linenos">249</span></a>            <span class="n">time</span><span class="o">.</span><span class="n">sleep</span><span class="p">(</span><span class="bp">self</span><span class="o">.</span><span class="n">stream_interval</span><span class="p">)</span>
-</span><span id="StreamingSimulation-250"><a href="#StreamingSimulation-250"><span class="linenos">250</span></a>
-</span><span id="StreamingSimulation-251"><a href="#StreamingSimulation-251"><span class="linenos">251</span></a>    <span class="k">def</span><span class="w"> </span><span class="nf">_plot_from_main_thread</span><span class="p">(</span><span class="bp">self</span><span class="p">):</span>
-</span><span id="StreamingSimulation-252"><a href="#StreamingSimulation-252"><span class="linenos">252</span></a><span class="w">        </span><span class="sd">&quot;&quot;&quot;</span>
-</span><span id="StreamingSimulation-253"><a href="#StreamingSimulation-253"><span class="linenos">253</span></a><span class="sd">        Continuously plots anomaly detection results and events in real-time from the main thread.</span>
-</span><span id="StreamingSimulation-254"><a href="#StreamingSimulation-254"><span class="linenos">254</span></a><span class="sd">        This method is designed to run in a loop, updating the plot with data from a queue until</span>
-</span><span id="StreamingSimulation-255"><a href="#StreamingSimulation-255"><span class="linenos">255</span></a><span class="sd">        the streaming process is deactivated and the queue is empty. It visualizes anomaly scores,</span>
-</span><span id="StreamingSimulation-256"><a href="#StreamingSimulation-256"><span class="linenos">256</span></a><span class="sd">        thresholds, and events on a time series plot.</span>
-</span><span id="StreamingSimulation-257"><a href="#StreamingSimulation-257"><span class="linenos">257</span></a><span class="sd">        Key Features:</span>
-</span><span id="StreamingSimulation-258"><a href="#StreamingSimulation-258"><span class="linenos">258</span></a><span class="sd">        - Displays anomaly scores as a line plot.</span>
-</span><span id="StreamingSimulation-259"><a href="#StreamingSimulation-259"><span class="linenos">259</span></a><span class="sd">        - Highlights anomalies exceeding the threshold with red scatter points.</span>
-</span><span id="StreamingSimulation-260"><a href="#StreamingSimulation-260"><span class="linenos">260</span></a><span class="sd">        - Dynamically calculates the threshold if enabled, otherwise uses a static threshold.</span>
-</span><span id="StreamingSimulation-261"><a href="#StreamingSimulation-261"><span class="linenos">261</span></a><span class="sd">        - Visualizes events as vertical lines and shaded regions with customizable labels and colors.</span>
-</span><span id="StreamingSimulation-262"><a href="#StreamingSimulation-262"><span class="linenos">262</span></a><span class="sd">        Interactive Mode:</span>
-</span><span id="StreamingSimulation-263"><a href="#StreamingSimulation-263"><span class="linenos">263</span></a><span class="sd">        - Uses Matplotlib&#39;s interactive mode (`plt.ion()`) to update the plot in real-time.</span>
-</span><span id="StreamingSimulation-264"><a href="#StreamingSimulation-264"><span class="linenos">264</span></a><span class="sd">        - Ensures the plot is cleared and updated with new data during each iteration.</span>
-</span><span id="StreamingSimulation-265"><a href="#StreamingSimulation-265"><span class="linenos">265</span></a><span class="sd">        Cleanup:</span>
-</span><span id="StreamingSimulation-266"><a href="#StreamingSimulation-266"><span class="linenos">266</span></a><span class="sd">        - Disables interactive mode (`plt.ioff()`) and closes all figures to free memory after</span>
-</span><span id="StreamingSimulation-267"><a href="#StreamingSimulation-267"><span class="linenos">267</span></a><span class="sd">          the loop ends.</span>
-</span><span id="StreamingSimulation-268"><a href="#StreamingSimulation-268"><span class="linenos">268</span></a><span class="sd">        Raises:</span>
-</span><span id="StreamingSimulation-269"><a href="#StreamingSimulation-269"><span class="linenos">269</span></a><span class="sd">            queue.Empty: If the plot queue is empty and no data is available within the timeout.</span>
-</span><span id="StreamingSimulation-270"><a href="#StreamingSimulation-270"><span class="linenos">270</span></a><span class="sd">        Notes:</span>
-</span><span id="StreamingSimulation-271"><a href="#StreamingSimulation-271"><span class="linenos">271</span></a><span class="sd">            - This method assumes `self.plot_queue` is a thread-safe queue containing tuples of</span>
-</span><span id="StreamingSimulation-272"><a href="#StreamingSimulation-272"><span class="linenos">272</span></a><span class="sd">              filtered data and anomaly scores.</span>
-</span><span id="StreamingSimulation-273"><a href="#StreamingSimulation-273"><span class="linenos">273</span></a><span class="sd">            - The `self.events` attribute should be a DataFrame with columns &#39;start&#39;, &#39;end&#39;,</span>
-</span><span id="StreamingSimulation-274"><a href="#StreamingSimulation-274"><span class="linenos">274</span></a><span class="sd">              &#39;color&#39;, and &#39;label&#39; to define event visualization.</span>
-</span><span id="StreamingSimulation-275"><a href="#StreamingSimulation-275"><span class="linenos">275</span></a><span class="sd">        &quot;&quot;&quot;</span>
-</span><span id="StreamingSimulation-276"><a href="#StreamingSimulation-276"><span class="linenos">276</span></a>        
-</span><span id="StreamingSimulation-277"><a href="#StreamingSimulation-277"><span class="linenos">277</span></a>        <span class="n">plt</span><span class="o">.</span><span class="n">ion</span><span class="p">()</span>  <span class="c1"># Enable interactive mode</span>
-</span><span id="StreamingSimulation-278"><a href="#StreamingSimulation-278"><span class="linenos">278</span></a>        <span class="k">while</span> <span class="bp">self</span><span class="o">.</span><span class="n">streaming_active</span> <span class="ow">or</span> <span class="ow">not</span> <span class="bp">self</span><span class="o">.</span><span class="n">plot_queue</span><span class="o">.</span><span class="n">empty</span><span class="p">():</span>
-</span><span id="StreamingSimulation-279"><a href="#StreamingSimulation-279"><span class="linenos">279</span></a>            <span class="k">try</span><span class="p">:</span>
-</span><span id="StreamingSimulation-280"><a href="#StreamingSimulation-280"><span class="linenos">280</span></a>                <span class="n">filtered_data</span><span class="p">,</span> <span class="n">filtered_scores</span> <span class="o">=</span> <span class="bp">self</span><span class="o">.</span><span class="n">plot_queue</span><span class="o">.</span><span class="n">get</span><span class="p">(</span><span class="n">timeout</span><span class="o">=</span><span class="mi">1</span><span class="p">)</span>
-</span><span id="StreamingSimulation-281"><a href="#StreamingSimulation-281"><span class="linenos">281</span></a>                <span class="n">plt</span><span class="o">.</span><span class="n">clf</span><span class="p">()</span>  <span class="c1"># Clear the current figure</span>
-</span><span id="StreamingSimulation-282"><a href="#StreamingSimulation-282"><span class="linenos">282</span></a>                <span class="n">plt</span><span class="o">.</span><span class="n">figure</span><span class="p">(</span><span class="n">figsize</span><span class="o">=</span><span class="p">(</span><span class="mi">12</span><span class="p">,</span> <span class="mi">6</span><span class="p">))</span>
-</span><span id="StreamingSimulation-283"><a href="#StreamingSimulation-283"><span class="linenos">283</span></a>                <span class="n">plt</span><span class="o">.</span><span class="n">plot</span><span class="p">(</span><span class="n">filtered_data</span><span class="o">.</span><span class="n">index</span><span class="p">,</span> <span class="n">filtered_scores</span> <span class="o">*</span> <span class="o">-</span><span class="mi">1</span><span class="p">,</span> <span class="n">label</span><span class="o">=</span><span class="s1">&#39;Anomaly Scores&#39;</span><span class="p">,</span> <span class="n">color</span><span class="o">=</span><span class="s1">&#39;blue&#39;</span><span class="p">)</span>
-</span><span id="StreamingSimulation-284"><a href="#StreamingSimulation-284"><span class="linenos">284</span></a>
-</span><span id="StreamingSimulation-285"><a href="#StreamingSimulation-285"><span class="linenos">285</span></a>                <span class="c1"># Determine the threshold (static or dynamic)</span>
-</span><span id="StreamingSimulation-286"><a href="#StreamingSimulation-286"><span class="linenos">286</span></a>                <span class="n">current_threshold</span> <span class="o">=</span> <span class="bp">self</span><span class="o">.</span><span class="n">_calculate_dynamic_threshold</span><span class="p">()</span> <span class="k">if</span> <span class="bp">self</span><span class="o">.</span><span class="n">dynamic_threshold</span> <span class="k">else</span> <span class="bp">self</span><span class="o">.</span><span class="n">threshold</span>
-</span><span id="StreamingSimulation-287"><a href="#StreamingSimulation-287"><span class="linenos">287</span></a>                <span class="n">plt</span><span class="o">.</span><span class="n">axhline</span><span class="p">(</span><span class="n">y</span><span class="o">=</span><span class="n">current_threshold</span><span class="p">,</span> <span class="n">color</span><span class="o">=</span><span class="s1">&#39;cyan&#39;</span><span class="p">,</span> <span class="n">linestyle</span><span class="o">=</span><span class="s1">&#39;--&#39;</span><span class="p">,</span> <span class="n">label</span><span class="o">=</span><span class="s1">&#39;Threshold&#39;</span><span class="p">)</span>
-</span><span id="StreamingSimulation-288"><a href="#StreamingSimulation-288"><span class="linenos">288</span></a>
-</span><span id="StreamingSimulation-289"><a href="#StreamingSimulation-289"><span class="linenos">289</span></a>                <span class="c1"># Highlight anomalies</span>
-</span><span id="StreamingSimulation-290"><a href="#StreamingSimulation-290"><span class="linenos">290</span></a>                <span class="k">for</span> <span class="n">i</span> <span class="ow">in</span> <span class="nb">range</span><span class="p">(</span><span class="nb">len</span><span class="p">(</span><span class="n">filtered_scores</span><span class="p">)):</span>
-</span><span id="StreamingSimulation-291"><a href="#StreamingSimulation-291"><span class="linenos">291</span></a>                    <span class="k">if</span> <span class="n">filtered_scores</span><span class="p">[</span><span class="n">i</span><span class="p">]</span> <span class="o">*</span> <span class="o">-</span><span class="mi">1</span> <span class="o">&gt;</span> <span class="n">current_threshold</span><span class="p">:</span>
-</span><span id="StreamingSimulation-292"><a href="#StreamingSimulation-292"><span class="linenos">292</span></a>                        <span class="n">plt</span><span class="o">.</span><span class="n">scatter</span><span class="p">(</span><span class="n">filtered_data</span><span class="o">.</span><span class="n">index</span><span class="p">[</span><span class="n">i</span><span class="p">],</span> <span class="n">filtered_scores</span><span class="p">[</span><span class="n">i</span><span class="p">]</span> <span class="o">*</span> <span class="o">-</span><span class="mi">1</span><span class="p">,</span> <span class="n">color</span><span class="o">=</span><span class="s1">&#39;red&#39;</span><span class="p">)</span>
-</span><span id="StreamingSimulation-293"><a href="#StreamingSimulation-293"><span class="linenos">293</span></a>
-</span><span id="StreamingSimulation-294"><a href="#StreamingSimulation-294"><span class="linenos">294</span></a>                <span class="c1"># Plot events as vertical lines</span>
-</span><span id="StreamingSimulation-295"><a href="#StreamingSimulation-295"><span class="linenos">295</span></a>                <span class="k">if</span> <span class="bp">self</span><span class="o">.</span><span class="n">events</span> <span class="ow">is</span> <span class="ow">not</span> <span class="kc">None</span><span class="p">:</span>
-</span><span id="StreamingSimulation-296"><a href="#StreamingSimulation-296"><span class="linenos">296</span></a>                    <span class="k">for</span> <span class="n">_</span><span class="p">,</span> <span class="n">event</span> <span class="ow">in</span> <span class="bp">self</span><span class="o">.</span><span class="n">events</span><span class="o">.</span><span class="n">iterrows</span><span class="p">():</span>
-</span><span id="StreamingSimulation-297"><a href="#StreamingSimulation-297"><span class="linenos">297</span></a>                        <span class="n">event_start</span> <span class="o">=</span> <span class="n">pd</span><span class="o">.</span><span class="n">to_datetime</span><span class="p">(</span><span class="n">event</span><span class="p">[</span><span class="s1">&#39;start&#39;</span><span class="p">])</span>
-</span><span id="StreamingSimulation-298"><a href="#StreamingSimulation-298"><span class="linenos">298</span></a>                        <span class="n">event_end</span> <span class="o">=</span> <span class="n">pd</span><span class="o">.</span><span class="n">to_datetime</span><span class="p">(</span><span class="n">event</span><span class="p">[</span><span class="s1">&#39;end&#39;</span><span class="p">])</span>
-</span><span id="StreamingSimulation-299"><a href="#StreamingSimulation-299"><span class="linenos">299</span></a>                        <span class="n">color</span> <span class="o">=</span> <span class="n">event</span><span class="p">[</span><span class="s1">&#39;color&#39;</span><span class="p">]</span>
-</span><span id="StreamingSimulation-300"><a href="#StreamingSimulation-300"><span class="linenos">300</span></a>                        <span class="n">label</span> <span class="o">=</span> <span class="n">event</span><span class="p">[</span><span class="s1">&#39;label&#39;</span><span class="p">]</span>
-</span><span id="StreamingSimulation-301"><a href="#StreamingSimulation-301"><span class="linenos">301</span></a>                        <span class="k">if</span> <span class="n">event_start</span><span class="o">.</span><span class="n">date</span><span class="p">()</span> <span class="o">==</span> <span class="n">filtered_data</span><span class="o">.</span><span class="n">index</span><span class="p">[</span><span class="o">-</span><span class="mi">1</span><span class="p">]</span><span class="o">.</span><span class="n">date</span><span class="p">():</span>
-</span><span id="StreamingSimulation-302"><a href="#StreamingSimulation-302"><span class="linenos">302</span></a>                            <span class="n">plt</span><span class="o">.</span><span class="n">axvline</span><span class="p">(</span><span class="n">x</span><span class="o">=</span><span class="n">event_start</span><span class="p">,</span> <span class="n">color</span><span class="o">=</span><span class="n">color</span><span class="p">,</span> <span class="n">linestyle</span><span class="o">=</span><span class="s1">&#39;--&#39;</span><span class="p">,</span> <span class="n">label</span><span class="o">=</span><span class="n">label</span><span class="p">)</span>
-</span><span id="StreamingSimulation-303"><a href="#StreamingSimulation-303"><span class="linenos">303</span></a>                            <span class="n">plt</span><span class="o">.</span><span class="n">axvspan</span><span class="p">(</span><span class="n">event_start</span><span class="p">,</span> <span class="n">event_end</span><span class="p">,</span> <span class="n">color</span><span class="o">=</span><span class="n">color</span><span class="p">,</span> <span class="n">alpha</span><span class="o">=</span><span class="mf">0.3</span><span class="p">)</span>
-</span><span id="StreamingSimulation-304"><a href="#StreamingSimulation-304"><span class="linenos">304</span></a>                            <span class="n">plt</span><span class="o">.</span><span class="n">axvline</span><span class="p">(</span><span class="n">x</span><span class="o">=</span><span class="n">event_end</span><span class="p">,</span> <span class="n">color</span><span class="o">=</span><span class="n">color</span><span class="p">,</span> <span class="n">linestyle</span><span class="o">=</span><span class="s1">&#39;--&#39;</span><span class="p">)</span>
-</span><span id="StreamingSimulation-305"><a href="#StreamingSimulation-305"><span class="linenos">305</span></a>
-</span><span id="StreamingSimulation-306"><a href="#StreamingSimulation-306"><span class="linenos">306</span></a>                <span class="n">plt</span><span class="o">.</span><span class="n">xlabel</span><span class="p">(</span><span class="s1">&#39;Time&#39;</span><span class="p">)</span>
-</span><span id="StreamingSimulation-307"><a href="#StreamingSimulation-307"><span class="linenos">307</span></a>                <span class="n">plt</span><span class="o">.</span><span class="n">ylabel</span><span class="p">(</span><span class="s1">&#39;Anomaly Score&#39;</span><span class="p">)</span>
-</span><span id="StreamingSimulation-308"><a href="#StreamingSimulation-308"><span class="linenos">308</span></a>                <span class="n">plt</span><span class="o">.</span><span class="n">title</span><span class="p">(</span><span class="s1">&#39;Anomaly Detection with Events&#39;</span><span class="p">)</span>
-</span><span id="StreamingSimulation-309"><a href="#StreamingSimulation-309"><span class="linenos">309</span></a>                <span class="n">plt</span><span class="o">.</span><span class="n">xlim</span><span class="p">(</span><span class="n">filtered_data</span><span class="o">.</span><span class="n">index</span><span class="p">[</span><span class="mi">0</span><span class="p">],</span> <span class="n">filtered_data</span><span class="o">.</span><span class="n">index</span><span class="p">[</span><span class="o">-</span><span class="mi">1</span><span class="p">])</span>
-</span><span id="StreamingSimulation-310"><a href="#StreamingSimulation-310"><span class="linenos">310</span></a>                <span class="n">plt</span><span class="o">.</span><span class="n">legend</span><span class="p">()</span>
-</span><span id="StreamingSimulation-311"><a href="#StreamingSimulation-311"><span class="linenos">311</span></a>                <span class="n">plt</span><span class="o">.</span><span class="n">pause</span><span class="p">(</span><span class="mf">0.01</span><span class="p">)</span>
-</span><span id="StreamingSimulation-312"><a href="#StreamingSimulation-312"><span class="linenos">312</span></a>            <span class="k">except</span> <span class="n">queue</span><span class="o">.</span><span class="n">Empty</span><span class="p">:</span>
-</span><span id="StreamingSimulation-313"><a href="#StreamingSimulation-313"><span class="linenos">313</span></a>                <span class="k">continue</span>
-</span><span id="StreamingSimulation-314"><a href="#StreamingSimulation-314"><span class="linenos">314</span></a>        <span class="n">plt</span><span class="o">.</span><span class="n">ioff</span><span class="p">()</span>  <span class="c1"># Disable interactive mode</span>
-</span><span id="StreamingSimulation-315"><a href="#StreamingSimulation-315"><span class="linenos">315</span></a>        <span class="n">plt</span><span class="o">.</span><span class="n">show</span><span class="p">()</span>
-</span><span id="StreamingSimulation-316"><a href="#StreamingSimulation-316"><span class="linenos">316</span></a>        <span class="n">plt</span><span class="o">.</span><span class="n">close</span><span class="p">(</span><span class="s1">&#39;all&#39;</span><span class="p">)</span>  <span class="c1"># Close all figures to free memory</span>
-</span><span id="StreamingSimulation-317"><a href="#StreamingSimulation-317"><span class="linenos">317</span></a>
-</span><span id="StreamingSimulation-318"><a href="#StreamingSimulation-318"><span class="linenos">318</span></a>    <span class="k">def</span><span class="w"> </span><span class="nf">process_stream</span><span class="p">(</span><span class="bp">self</span><span class="p">):</span>
-</span><span id="StreamingSimulation-319"><a href="#StreamingSimulation-319"><span class="linenos">319</span></a><span class="w">        </span><span class="sd">&quot;&quot;&quot;</span>
-</span><span id="StreamingSimulation-320"><a href="#StreamingSimulation-320"><span class="linenos">320</span></a><span class="sd">        Consume data from the queue and process it with the anomaly detector.</span>
-</span><span id="StreamingSimulation-321"><a href="#StreamingSimulation-321"><span class="linenos">321</span></a>
-</span><span id="StreamingSimulation-322"><a href="#StreamingSimulation-322"><span class="linenos">322</span></a><span class="sd">        This method continuously retrieves data chunks from a queue, processes them,</span>
-</span><span id="StreamingSimulation-323"><a href="#StreamingSimulation-323"><span class="linenos">323</span></a><span class="sd">        and performs anomaly detection using a pre-trained detector. The results are</span>
-</span><span id="StreamingSimulation-324"><a href="#StreamingSimulation-324"><span class="linenos">324</span></a><span class="sd">        then prepared for visualization and sent to a plotting queue.</span>
-</span><span id="StreamingSimulation-325"><a href="#StreamingSimulation-325"><span class="linenos">325</span></a>
-</span><span id="StreamingSimulation-326"><a href="#StreamingSimulation-326"><span class="linenos">326</span></a><span class="sd">        Workflow:</span>
-</span><span id="StreamingSimulation-327"><a href="#StreamingSimulation-327"><span class="linenos">327</span></a><span class="sd">        - Retrieve a chunk of data from the queue.</span>
-</span><span id="StreamingSimulation-328"><a href="#StreamingSimulation-328"><span class="linenos">328</span></a><span class="sd">        - Append the chunk to the historical data, maintaining a rolling window of the last 5000 records.</span>
-</span><span id="StreamingSimulation-329"><a href="#StreamingSimulation-329"><span class="linenos">329</span></a><span class="sd">        - Preprocess the data for anomaly detection.</span>
-</span><span id="StreamingSimulation-330"><a href="#StreamingSimulation-330"><span class="linenos">330</span></a><span class="sd">        - Train the anomaly detector if it is not already trained and sufficient data is available.</span>
-</span><span id="StreamingSimulation-331"><a href="#StreamingSimulation-331"><span class="linenos">331</span></a><span class="sd">        - Perform anomaly detection on the current chunk if the detector is trained.</span>
-</span><span id="StreamingSimulation-332"><a href="#StreamingSimulation-332"><span class="linenos">332</span></a><span class="sd">        - Update historical scores and count the number of anomalies detected in the current chunk.</span>
-</span><span id="StreamingSimulation-333"><a href="#StreamingSimulation-333"><span class="linenos">333</span></a><span class="sd">        - Filter historical data and scores to include only the last three hours of data.</span>
-</span><span id="StreamingSimulation-334"><a href="#StreamingSimulation-334"><span class="linenos">334</span></a><span class="sd">        - Send the filtered data and scores to the plotting queue for visualization.</span>
-</span><span id="StreamingSimulation-335"><a href="#StreamingSimulation-335"><span class="linenos">335</span></a>
-</span><span id="StreamingSimulation-336"><a href="#StreamingSimulation-336"><span class="linenos">336</span></a><span class="sd">        Exceptions:</span>
-</span><span id="StreamingSimulation-337"><a href="#StreamingSimulation-337"><span class="linenos">337</span></a><span class="sd">        - Handles `queue.Empty` exceptions when the queue is empty and continues processing.</span>
-</span><span id="StreamingSimulation-338"><a href="#StreamingSimulation-338"><span class="linenos">338</span></a><span class="sd">        - Catches and logs any other exceptions that occur during processing.</span>
-</span><span id="StreamingSimulation-339"><a href="#StreamingSimulation-339"><span class="linenos">339</span></a>
-</span><span id="StreamingSimulation-340"><a href="#StreamingSimulation-340"><span class="linenos">340</span></a><span class="sd">        Attributes:</span>
-</span><span id="StreamingSimulation-341"><a href="#StreamingSimulation-341"><span class="linenos">341</span></a><span class="sd">        - self.streaming_active (bool): Flag to control the streaming process.</span>
-</span><span id="StreamingSimulation-342"><a href="#StreamingSimulation-342"><span class="linenos">342</span></a><span class="sd">        - self.queue (queue.Queue): Queue from which data chunks are consumed.</span>
-</span><span id="StreamingSimulation-343"><a href="#StreamingSimulation-343"><span class="linenos">343</span></a><span class="sd">        - self.historical_data (pd.DataFrame): DataFrame storing historical data for processing.</span>
-</span><span id="StreamingSimulation-344"><a href="#StreamingSimulation-344"><span class="linenos">344</span></a><span class="sd">        - self.historical_scores (np.ndarray): Array storing historical anomaly scores.</span>
-</span><span id="StreamingSimulation-345"><a href="#StreamingSimulation-345"><span class="linenos">345</span></a><span class="sd">        - self.window_size (int): Size of the rolling window for preprocessing.</span>
-</span><span id="StreamingSimulation-346"><a href="#StreamingSimulation-346"><span class="linenos">346</span></a><span class="sd">        - self.detector (object): Anomaly detector instance with `fit` and `detect` methods.</span>
-</span><span id="StreamingSimulation-347"><a href="#StreamingSimulation-347"><span class="linenos">347</span></a><span class="sd">        - self.plot_queue (queue.Queue): Queue to send data and scores for visualization.</span>
-</span><span id="StreamingSimulation-348"><a href="#StreamingSimulation-348"><span class="linenos">348</span></a><span class="sd">        &quot;&quot;&quot;</span>
-</span><span id="StreamingSimulation-349"><a href="#StreamingSimulation-349"><span class="linenos">349</span></a>        
-</span><span id="StreamingSimulation-350"><a href="#StreamingSimulation-350"><span class="linenos">350</span></a>        <span class="k">while</span> <span class="bp">self</span><span class="o">.</span><span class="n">streaming_active</span><span class="p">:</span>
-</span><span id="StreamingSimulation-351"><a href="#StreamingSimulation-351"><span class="linenos">351</span></a>            <span class="k">try</span><span class="p">:</span>
-</span><span id="StreamingSimulation-352"><a href="#StreamingSimulation-352"><span class="linenos">352</span></a>                <span class="n">chunk</span> <span class="o">=</span> <span class="bp">self</span><span class="o">.</span><span class="n">queue</span><span class="o">.</span><span class="n">get</span><span class="p">(</span><span class="n">timeout</span><span class="o">=</span><span class="mi">1</span><span class="p">)</span>
-</span><span id="StreamingSimulation-353"><a href="#StreamingSimulation-353"><span class="linenos">353</span></a>                <span class="k">if</span> <span class="n">chunk</span> <span class="ow">is</span> <span class="ow">not</span> <span class="kc">None</span><span class="p">:</span>
-</span><span id="StreamingSimulation-354"><a href="#StreamingSimulation-354"><span class="linenos">354</span></a>                    <span class="bp">self</span><span class="o">.</span><span class="n">historical_data</span> <span class="o">=</span> <span class="n">pd</span><span class="o">.</span><span class="n">concat</span><span class="p">([</span><span class="bp">self</span><span class="o">.</span><span class="n">historical_data</span><span class="p">,</span> <span class="n">chunk</span><span class="p">])</span><span class="o">.</span><span class="n">iloc</span><span class="p">[</span><span class="o">-</span><span class="mi">5000</span><span class="p">:]</span>
-</span><span id="StreamingSimulation-355"><a href="#StreamingSimulation-355"><span class="linenos">355</span></a>                    <span class="n">processed_data</span> <span class="o">=</span> <span class="bp">self</span><span class="o">.</span><span class="n">preprocess</span><span class="p">(</span><span class="bp">self</span><span class="o">.</span><span class="n">historical_data</span><span class="o">.</span><span class="n">iloc</span><span class="p">[</span><span class="o">-</span><span class="bp">self</span><span class="o">.</span><span class="n">window_size</span><span class="p">:])</span>
-</span><span id="StreamingSimulation-356"><a href="#StreamingSimulation-356"><span class="linenos">356</span></a>
-</span><span id="StreamingSimulation-357"><a href="#StreamingSimulation-357"><span class="linenos">357</span></a>                    <span class="k">if</span> <span class="ow">not</span> <span class="bp">self</span><span class="o">.</span><span class="n">detector</span><span class="o">.</span><span class="n">trained</span> <span class="ow">and</span> <span class="nb">len</span><span class="p">(</span><span class="n">processed_data</span><span class="p">)</span> <span class="o">&gt;=</span> <span class="bp">self</span><span class="o">.</span><span class="n">detector</span><span class="o">.</span><span class="n">window_size</span><span class="p">:</span>
-</span><span id="StreamingSimulation-358"><a href="#StreamingSimulation-358"><span class="linenos">358</span></a>                        <span class="bp">self</span><span class="o">.</span><span class="n">detector</span><span class="o">.</span><span class="n">fit</span><span class="p">(</span><span class="n">processed_data</span><span class="p">)</span>
-</span><span id="StreamingSimulation-359"><a href="#StreamingSimulation-359"><span class="linenos">359</span></a>
-</span><span id="StreamingSimulation-360"><a href="#StreamingSimulation-360"><span class="linenos">360</span></a>                    <span class="k">if</span> <span class="bp">self</span><span class="o">.</span><span class="n">detector</span><span class="o">.</span><span class="n">trained</span><span class="p">:</span>
-</span><span id="StreamingSimulation-361"><a href="#StreamingSimulation-361"><span class="linenos">361</span></a>                        <span class="n">predictions</span><span class="p">,</span> <span class="n">scores</span> <span class="o">=</span> <span class="bp">self</span><span class="o">.</span><span class="n">detector</span><span class="o">.</span><span class="n">detect</span><span class="p">(</span><span class="bp">self</span><span class="o">.</span><span class="n">preprocess</span><span class="p">(</span><span class="n">chunk</span><span class="p">))</span>
-</span><span id="StreamingSimulation-362"><a href="#StreamingSimulation-362"><span class="linenos">362</span></a>                        <span class="bp">self</span><span class="o">.</span><span class="n">historical_scores</span> <span class="o">=</span> <span class="n">np</span><span class="o">.</span><span class="n">append</span><span class="p">(</span><span class="bp">self</span><span class="o">.</span><span class="n">historical_scores</span><span class="p">,</span> <span class="n">scores</span><span class="p">)</span>
-</span><span id="StreamingSimulation-363"><a href="#StreamingSimulation-363"><span class="linenos">363</span></a>
-</span><span id="StreamingSimulation-364"><a href="#StreamingSimulation-364"><span class="linenos">364</span></a>                        <span class="n">anomaly_count</span> <span class="o">=</span> <span class="n">np</span><span class="o">.</span><span class="n">sum</span><span class="p">(</span><span class="n">predictions</span> <span class="o">==</span> <span class="o">-</span><span class="mi">1</span><span class="p">)</span>
-</span><span id="StreamingSimulation-365"><a href="#StreamingSimulation-365"><span class="linenos">365</span></a>                        <span class="nb">print</span><span class="p">(</span><span class="sa">f</span><span class="s2">&quot;Detected </span><span class="si">{</span><span class="n">anomaly_count</span><span class="si">}</span><span class="s2"> anomalies in the current chunk.&quot;</span><span class="p">)</span>
-</span><span id="StreamingSimulation-366"><a href="#StreamingSimulation-366"><span class="linenos">366</span></a>
-</span><span id="StreamingSimulation-367"><a href="#StreamingSimulation-367"><span class="linenos">367</span></a>                        <span class="bp">self</span><span class="o">.</span><span class="n">historical_data</span><span class="o">.</span><span class="n">index</span> <span class="o">=</span> <span class="n">pd</span><span class="o">.</span><span class="n">to_datetime</span><span class="p">(</span><span class="bp">self</span><span class="o">.</span><span class="n">historical_data</span><span class="o">.</span><span class="n">index</span><span class="p">)</span>
-</span><span id="StreamingSimulation-368"><a href="#StreamingSimulation-368"><span class="linenos">368</span></a>                        <span class="n">three_hours_ago</span> <span class="o">=</span> <span class="bp">self</span><span class="o">.</span><span class="n">historical_data</span><span class="o">.</span><span class="n">index</span><span class="p">[</span><span class="o">-</span><span class="mi">1</span><span class="p">]</span> <span class="o">-</span> <span class="n">pd</span><span class="o">.</span><span class="n">Timedelta</span><span class="p">(</span><span class="n">hours</span><span class="o">=</span><span class="mi">3</span><span class="p">)</span>
-</span><span id="StreamingSimulation-369"><a href="#StreamingSimulation-369"><span class="linenos">369</span></a>                        <span class="n">filtered_data</span> <span class="o">=</span> <span class="bp">self</span><span class="o">.</span><span class="n">historical_data</span><span class="p">[</span><span class="bp">self</span><span class="o">.</span><span class="n">historical_data</span><span class="o">.</span><span class="n">index</span> <span class="o">&gt;=</span> <span class="n">three_hours_ago</span><span class="p">]</span>
-</span><span id="StreamingSimulation-370"><a href="#StreamingSimulation-370"><span class="linenos">370</span></a>
-</span><span id="StreamingSimulation-371"><a href="#StreamingSimulation-371"><span class="linenos">371</span></a>                        <span class="n">filtered_scores</span> <span class="o">=</span> <span class="bp">self</span><span class="o">.</span><span class="n">historical_scores</span><span class="p">[</span><span class="o">-</span><span class="nb">len</span><span class="p">(</span><span class="n">filtered_data</span><span class="p">):]</span> <span class="k">if</span> <span class="nb">len</span><span class="p">(</span><span class="bp">self</span><span class="o">.</span><span class="n">historical_scores</span><span class="p">)</span> <span class="o">&gt;=</span> <span class="nb">len</span><span class="p">(</span><span class="n">filtered_data</span><span class="p">)</span> <span class="k">else</span> <span class="n">np</span><span class="o">.</span><span class="n">pad</span><span class="p">(</span><span class="bp">self</span><span class="o">.</span><span class="n">historical_scores</span><span class="p">,</span> <span class="p">(</span><span class="nb">len</span><span class="p">(</span><span class="n">filtered_data</span><span class="p">)</span> <span class="o">-</span> <span class="nb">len</span><span class="p">(</span><span class="bp">self</span><span class="o">.</span><span class="n">historical_scores</span><span class="p">),</span> <span class="mi">0</span><span class="p">),</span> <span class="s1">&#39;constant&#39;</span><span class="p">,</span> <span class="n">constant_values</span><span class="o">=</span><span class="mi">0</span><span class="p">)</span>
-</span><span id="StreamingSimulation-372"><a href="#StreamingSimulation-372"><span class="linenos">372</span></a>
-</span><span id="StreamingSimulation-373"><a href="#StreamingSimulation-373"><span class="linenos">373</span></a>                        <span class="bp">self</span><span class="o">.</span><span class="n">plot_queue</span><span class="o">.</span><span class="n">put</span><span class="p">((</span><span class="n">filtered_data</span><span class="p">,</span> <span class="n">filtered_scores</span><span class="p">))</span>
-</span><span id="StreamingSimulation-374"><a href="#StreamingSimulation-374"><span class="linenos">374</span></a>            <span class="k">except</span> <span class="n">queue</span><span class="o">.</span><span class="n">Empty</span><span class="p">:</span>
-</span><span id="StreamingSimulation-375"><a href="#StreamingSimulation-375"><span class="linenos">375</span></a>                <span class="k">continue</span>
-</span><span id="StreamingSimulation-376"><a href="#StreamingSimulation-376"><span class="linenos">376</span></a>            <span class="k">except</span> <span class="ne">Exception</span> <span class="k">as</span> <span class="n">e</span><span class="p">:</span>
-</span><span id="StreamingSimulation-377"><a href="#StreamingSimulation-377"><span class="linenos">377</span></a>                <span class="nb">print</span><span class="p">(</span><span class="sa">f</span><span class="s2">&quot;Error processing stream: </span><span class="si">{</span><span class="n">e</span><span class="si">}</span><span class="s2">&quot;</span><span class="p">)</span>
-</span><span id="StreamingSimulation-378"><a href="#StreamingSimulation-378"><span class="linenos">378</span></a>
-</span><span id="StreamingSimulation-379"><a href="#StreamingSimulation-379"><span class="linenos">379</span></a>    <span class="k">def</span><span class="w"> </span><span class="nf">run</span><span class="p">(</span><span class="bp">self</span><span class="p">):</span>
-</span><span id="StreamingSimulation-380"><a href="#StreamingSimulation-380"><span class="linenos">380</span></a><span class="w">        </span><span class="sd">&quot;&quot;&quot;</span>
-</span><span id="StreamingSimulation-381"><a href="#StreamingSimulation-381"><span class="linenos">381</span></a><span class="sd">        Executes the streaming anomaly detection simulation.</span>
-</span><span id="StreamingSimulation-382"><a href="#StreamingSimulation-382"><span class="linenos">382</span></a><span class="sd">        This method starts two separate threads:</span>
-</span><span id="StreamingSimulation-383"><a href="#StreamingSimulation-383"><span class="linenos">383</span></a><span class="sd">        1. A streaming thread that simulates or handles incoming data.</span>
-</span><span id="StreamingSimulation-384"><a href="#StreamingSimulation-384"><span class="linenos">384</span></a><span class="sd">        2. A processing thread that processes the streamed data.</span>
-</span><span id="StreamingSimulation-385"><a href="#StreamingSimulation-385"><span class="linenos">385</span></a><span class="sd">        The simulation remains active until interrupted by a KeyboardInterrupt</span>
-</span><span id="StreamingSimulation-386"><a href="#StreamingSimulation-386"><span class="linenos">386</span></a><span class="sd">        (e.g., pressing Ctrl+C). Upon interruption, the simulation stops gracefully</span>
-</span><span id="StreamingSimulation-387"><a href="#StreamingSimulation-387"><span class="linenos">387</span></a><span class="sd">        by setting `self.streaming_active` to False and joining both threads.</span>
-</span><span id="StreamingSimulation-388"><a href="#StreamingSimulation-388"><span class="linenos">388</span></a><span class="sd">        Additionally, this method handles plotting from the main thread.</span>
-</span><span id="StreamingSimulation-389"><a href="#StreamingSimulation-389"><span class="linenos">389</span></a><span class="sd">        Raises:</span>
-</span><span id="StreamingSimulation-390"><a href="#StreamingSimulation-390"><span class="linenos">390</span></a><span class="sd">            KeyboardInterrupt: If the simulation is manually stopped by the user.</span>
-</span><span id="StreamingSimulation-391"><a href="#StreamingSimulation-391"><span class="linenos">391</span></a><span class="sd">        &quot;&quot;&quot;</span>
-</span><span id="StreamingSimulation-392"><a href="#StreamingSimulation-392"><span class="linenos">392</span></a>       
-</span><span id="StreamingSimulation-393"><a href="#StreamingSimulation-393"><span class="linenos">393</span></a>        <span class="bp">self</span><span class="o">.</span><span class="n">streaming_active</span> <span class="o">=</span> <span class="kc">True</span>
-</span><span id="StreamingSimulation-394"><a href="#StreamingSimulation-394"><span class="linenos">394</span></a>
-</span><span id="StreamingSimulation-395"><a href="#StreamingSimulation-395"><span class="linenos">395</span></a>        <span class="n">stream_thread</span> <span class="o">=</span> <span class="n">threading</span><span class="o">.</span><span class="n">Thread</span><span class="p">(</span><span class="n">target</span><span class="o">=</span><span class="bp">self</span><span class="o">.</span><span class="n">_stream_data</span><span class="p">,</span> <span class="n">daemon</span><span class="o">=</span><span class="kc">True</span><span class="p">)</span>
-</span><span id="StreamingSimulation-396"><a href="#StreamingSimulation-396"><span class="linenos">396</span></a>        <span class="n">process_thread</span> <span class="o">=</span> <span class="n">threading</span><span class="o">.</span><span class="n">Thread</span><span class="p">(</span><span class="n">target</span><span class="o">=</span><span class="bp">self</span><span class="o">.</span><span class="n">process_stream</span><span class="p">,</span> <span class="n">daemon</span><span class="o">=</span><span class="kc">True</span><span class="p">)</span>
-</span><span id="StreamingSimulation-397"><a href="#StreamingSimulation-397"><span class="linenos">397</span></a>
-</span><span id="StreamingSimulation-398"><a href="#StreamingSimulation-398"><span class="linenos">398</span></a>        <span class="n">stream_thread</span><span class="o">.</span><span class="n">start</span><span class="p">()</span>
-</span><span id="StreamingSimulation-399"><a href="#StreamingSimulation-399"><span class="linenos">399</span></a>        <span class="n">process_thread</span><span class="o">.</span><span class="n">start</span><span class="p">()</span>
-</span><span id="StreamingSimulation-400"><a href="#StreamingSimulation-400"><span class="linenos">400</span></a>
-</span><span id="StreamingSimulation-401"><a href="#StreamingSimulation-401"><span class="linenos">401</span></a>        <span class="k">try</span><span class="p">:</span>
-</span><span id="StreamingSimulation-402"><a href="#StreamingSimulation-402"><span class="linenos">402</span></a>            <span class="bp">self</span><span class="o">.</span><span class="n">_plot_from_main_thread</span><span class="p">()</span>
-</span><span id="StreamingSimulation-403"><a href="#StreamingSimulation-403"><span class="linenos">403</span></a>        <span class="k">except</span> <span class="ne">KeyboardInterrupt</span><span class="p">:</span>
-</span><span id="StreamingSimulation-404"><a href="#StreamingSimulation-404"><span class="linenos">404</span></a>            <span class="nb">print</span><span class="p">(</span><span class="s2">&quot;Stopping simulation...&quot;</span><span class="p">)</span>
-</span><span id="StreamingSimulation-405"><a href="#StreamingSimulation-405"><span class="linenos">405</span></a>            <span class="bp">self</span><span class="o">.</span><span class="n">streaming_active</span> <span class="o">=</span> <span class="kc">False</span>
-</span><span id="StreamingSimulation-406"><a href="#StreamingSimulation-406"><span class="linenos">406</span></a>
-</span><span id="StreamingSimulation-407"><a href="#StreamingSimulation-407"><span class="linenos">407</span></a>        <span class="n">stream_thread</span><span class="o">.</span><span class="n">join</span><span class="p">()</span>
-</span><span id="StreamingSimulation-408"><a href="#StreamingSimulation-408"><span class="linenos">408</span></a>        <span class="n">process_thread</span><span class="o">.</span><span class="n">join</span><span class="p">()</span>
-</span></pre></div>
-
-
-            <div class="docstring"><p>Module: streaming_anomaly_detection</p>
-
-<p>This module contains the <code><a href="#StreamingSimulation">StreamingSimulation</a></code> class, which simulates real-time data streaming, processes the data for anomaly detection, and visualizes the results. It integrates a streaming data manager, an anomaly detector, and event-based visualization.</p>
-
-<p>Classes:
-    - StreamingSimulation: Simulates real-time data streaming, processes data for anomaly detection, and visualizes results.</p>
-
-<p>Class StreamingSimulation:
-    Simulates real-time data streaming, processes data for anomaly detection, and visualizes results.</p>
-
-<pre><code>Attributes:
-    window_size (int): The size of the sliding window for anomaly detection.
-    threshold (float): The static threshold for anomaly detection.
-    dynamic_threshold (bool): Whether to use a dynamic threshold based on historical scores.
-    percentile (int): The percentile used for calculating the dynamic threshold.
-    manager (StreamingDataManager): Manages the streaming of data chunks.
-    detector (AnomalyDetector): Detects anomalies in the data.
-    historical_data (pd.DataFrame): Stores historical data for processing.
-    historical_scores (list): Stores historical anomaly scores.
-    data_source (pd.DataFrame): The source data for streaming.
-    chunk_size (int): The size of each data chunk for streaming.
-    stream_interval (int): The interval (in seconds) between streaming chunks.
-    queue (queue.Queue): Queue for storing data chunks to be processed.
-    plot_queue (queue.Queue): Queue for storing data to be plotted.
-    streaming_active (bool): Indicates whether the streaming simulation is active.
-    events (pd.DataFrame): DataFrame containing event start and end times, colors, and labels.
-
-Methods:
-    __init__(data: pd.DataFrame, chunk_size=100, stream_interval=1, window_size=120, threshold=0.15, dynamic_threshold=False, percentile=95, events=None):
-        Initializes the StreamingSimulation instance with the given parameters.
-
-    preprocess(chunk: pd.DataFrame) -&gt; np.ndarray:
-        Preprocesses a data chunk by selecting numeric columns and filling missing values.
-
-    _calculate_dynamic_threshold() -&gt; float:
-        Calculates the dynamic threshold based on the specified percentile of historical scores.
-
-    _stream_data():
-        Simulates real-time data streaming by adding data chunks to the queue.
-
-    _plot_from_main_thread():
-        Continuously plots data and anomaly scores from the main thread, including event visualization.
-
-    process_stream():
-        Consumes data from the queue, processes it with the anomaly detector, and updates historical data and scores.
-
-    run():
-        Starts the streaming, processing, and plotting threads. Handles graceful shutdown on interruption.
->>>>>>> 7ffc564f
+
 </code></pre>
 </div>
 
 
-<<<<<<< HEAD
+
                             <div id="StreamingSimulation.preprocess" class="classattr">
                                         <input id="StreamingSimulation.preprocess-view-source" class="view-source-toggle-state" type="checkbox" aria-hidden="true" tabindex="-1">
 <div class="attr function">
@@ -1319,243 +925,12 @@
 <pre><code>The thread runs as a daemon, meaning it will not block the program
 from exiting if the main thread finishes execution.
 </code></pre>
-=======
-                            <div id="StreamingSimulation.__init__" class="classattr">
-                                        <input id="StreamingSimulation.__init__-view-source" class="view-source-toggle-state" type="checkbox" aria-hidden="true" tabindex="-1">
-<div class="attr function">
-            
-        <span class="name">StreamingSimulation</span><span class="signature pdoc-code multiline">(<span class="param">	<span class="n">data</span><span class="p">:</span> <span class="n">pandas</span><span class="o">.</span><span class="n">core</span><span class="o">.</span><span class="n">frame</span><span class="o">.</span><span class="n">DataFrame</span>,</span><span class="param">	<span class="n">chunk_size</span><span class="o">=</span><span class="mi">100</span>,</span><span class="param">	<span class="n">stream_interval</span><span class="o">=</span><span class="mi">1</span>,</span><span class="param">	<span class="n">window_size</span><span class="o">=</span><span class="mi">120</span>,</span><span class="param">	<span class="n">threshold</span><span class="o">=</span><span class="mf">0.15</span>,</span><span class="param">	<span class="n">dynamic_threshold</span><span class="o">=</span><span class="kc">False</span>,</span><span class="param">	<span class="n">percentile</span><span class="o">=</span><span class="mi">95</span>,</span><span class="param">	<span class="n">events</span><span class="o">=</span><span class="kc">None</span></span>)</span>
-
-                <label class="view-source-button" for="StreamingSimulation.__init__-view-source"><span>View Source</span></label>
-
-    </div>
-    <a class="headerlink" href="#StreamingSimulation.__init__"></a>
-            <div class="pdoc-code codehilite"><pre><span></span><span id="StreamingSimulation.__init__-178"><a href="#StreamingSimulation.__init__-178"><span class="linenos">178</span></a>    <span class="k">def</span><span class="w"> </span><span class="fm">__init__</span><span class="p">(</span><span class="bp">self</span><span class="p">,</span> <span class="n">data</span><span class="p">:</span> <span class="n">pd</span><span class="o">.</span><span class="n">DataFrame</span><span class="p">,</span> <span class="n">chunk_size</span><span class="o">=</span><span class="mi">100</span><span class="p">,</span> <span class="n">stream_interval</span><span class="o">=</span><span class="mi">1</span><span class="p">,</span> <span class="n">window_size</span><span class="o">=</span><span class="mi">120</span><span class="p">,</span> <span class="n">threshold</span><span class="o">=</span><span class="mf">0.15</span><span class="p">,</span> <span class="n">dynamic_threshold</span><span class="o">=</span><span class="kc">False</span><span class="p">,</span> <span class="n">percentile</span><span class="o">=</span><span class="mi">95</span><span class="p">,</span> <span class="n">events</span><span class="o">=</span><span class="kc">None</span><span class="p">):</span>
-</span><span id="StreamingSimulation.__init__-179"><a href="#StreamingSimulation.__init__-179"><span class="linenos">179</span></a>        <span class="bp">self</span><span class="o">.</span><span class="n">window_size</span> <span class="o">=</span> <span class="n">window_size</span>
-</span><span id="StreamingSimulation.__init__-180"><a href="#StreamingSimulation.__init__-180"><span class="linenos">180</span></a>        <span class="bp">self</span><span class="o">.</span><span class="n">threshold</span> <span class="o">=</span> <span class="n">threshold</span>
-</span><span id="StreamingSimulation.__init__-181"><a href="#StreamingSimulation.__init__-181"><span class="linenos">181</span></a>        <span class="bp">self</span><span class="o">.</span><span class="n">dynamic_threshold</span> <span class="o">=</span> <span class="n">dynamic_threshold</span>
-</span><span id="StreamingSimulation.__init__-182"><a href="#StreamingSimulation.__init__-182"><span class="linenos">182</span></a>        <span class="bp">self</span><span class="o">.</span><span class="n">percentile</span> <span class="o">=</span> <span class="n">percentile</span>
-</span><span id="StreamingSimulation.__init__-183"><a href="#StreamingSimulation.__init__-183"><span class="linenos">183</span></a>        <span class="bp">self</span><span class="o">.</span><span class="n">manager</span> <span class="o">=</span> <span class="n">StreamingDataManager</span><span class="p">(</span><span class="n">data</span><span class="p">,</span> <span class="n">chunk_size</span><span class="p">,</span> <span class="n">stream_interval</span><span class="p">)</span>
-</span><span id="StreamingSimulation.__init__-184"><a href="#StreamingSimulation.__init__-184"><span class="linenos">184</span></a>        <span class="bp">self</span><span class="o">.</span><span class="n">detector</span> <span class="o">=</span> <span class="n">AnomalyDetector</span><span class="p">(</span><span class="bp">self</span><span class="o">.</span><span class="n">window_size</span><span class="p">)</span>
-</span><span id="StreamingSimulation.__init__-185"><a href="#StreamingSimulation.__init__-185"><span class="linenos">185</span></a>        <span class="bp">self</span><span class="o">.</span><span class="n">historical_data</span> <span class="o">=</span> <span class="n">pd</span><span class="o">.</span><span class="n">DataFrame</span><span class="p">()</span>
-</span><span id="StreamingSimulation.__init__-186"><a href="#StreamingSimulation.__init__-186"><span class="linenos">186</span></a>        <span class="bp">self</span><span class="o">.</span><span class="n">historical_scores</span> <span class="o">=</span> <span class="p">[]</span>
-</span><span id="StreamingSimulation.__init__-187"><a href="#StreamingSimulation.__init__-187"><span class="linenos">187</span></a>        <span class="bp">self</span><span class="o">.</span><span class="n">data_source</span> <span class="o">=</span> <span class="n">data</span>
-</span><span id="StreamingSimulation.__init__-188"><a href="#StreamingSimulation.__init__-188"><span class="linenos">188</span></a>        <span class="bp">self</span><span class="o">.</span><span class="n">chunk_size</span> <span class="o">=</span> <span class="n">chunk_size</span>
-</span><span id="StreamingSimulation.__init__-189"><a href="#StreamingSimulation.__init__-189"><span class="linenos">189</span></a>        <span class="bp">self</span><span class="o">.</span><span class="n">stream_interval</span> <span class="o">=</span> <span class="n">stream_interval</span>
-</span><span id="StreamingSimulation.__init__-190"><a href="#StreamingSimulation.__init__-190"><span class="linenos">190</span></a>        <span class="bp">self</span><span class="o">.</span><span class="n">queue</span> <span class="o">=</span> <span class="n">queue</span><span class="o">.</span><span class="n">Queue</span><span class="p">()</span>
-</span><span id="StreamingSimulation.__init__-191"><a href="#StreamingSimulation.__init__-191"><span class="linenos">191</span></a>        <span class="bp">self</span><span class="o">.</span><span class="n">plot_queue</span> <span class="o">=</span> <span class="n">queue</span><span class="o">.</span><span class="n">Queue</span><span class="p">()</span>
-</span><span id="StreamingSimulation.__init__-192"><a href="#StreamingSimulation.__init__-192"><span class="linenos">192</span></a>        <span class="bp">self</span><span class="o">.</span><span class="n">streaming_active</span> <span class="o">=</span> <span class="kc">False</span>
-</span><span id="StreamingSimulation.__init__-193"><a href="#StreamingSimulation.__init__-193"><span class="linenos">193</span></a>        <span class="bp">self</span><span class="o">.</span><span class="n">events</span> <span class="o">=</span> <span class="n">events</span>  <span class="c1"># DataFrame with event start and end times</span>
-</span></pre></div>
-
-
-    
+
+</div>
+
 
                             </div>
-                            <div id="StreamingSimulation.window_size" class="classattr">
-                                <div class="attr variable">
-            <span class="name">window_size</span>
-
-        
-    </div>
-    <a class="headerlink" href="#StreamingSimulation.window_size"></a>
-    
-    
-
-                            </div>
-                            <div id="StreamingSimulation.threshold" class="classattr">
-                                <div class="attr variable">
-            <span class="name">threshold</span>
-
-        
-    </div>
-    <a class="headerlink" href="#StreamingSimulation.threshold"></a>
-    
-    
-
-                            </div>
-                            <div id="StreamingSimulation.dynamic_threshold" class="classattr">
-                                <div class="attr variable">
-            <span class="name">dynamic_threshold</span>
-
-        
-    </div>
-    <a class="headerlink" href="#StreamingSimulation.dynamic_threshold"></a>
-    
-    
-
-                            </div>
-                            <div id="StreamingSimulation.percentile" class="classattr">
-                                <div class="attr variable">
-            <span class="name">percentile</span>
-
-        
-    </div>
-    <a class="headerlink" href="#StreamingSimulation.percentile"></a>
-    
-    
-
-                            </div>
-                            <div id="StreamingSimulation.manager" class="classattr">
-                                <div class="attr variable">
-            <span class="name">manager</span>
-
-        
-    </div>
-    <a class="headerlink" href="#StreamingSimulation.manager"></a>
-    
-    
-
-                            </div>
-                            <div id="StreamingSimulation.detector" class="classattr">
-                                <div class="attr variable">
-            <span class="name">detector</span>
-
-        
-    </div>
-    <a class="headerlink" href="#StreamingSimulation.detector"></a>
-    
-    
-
-                            </div>
-                            <div id="StreamingSimulation.historical_data" class="classattr">
-                                <div class="attr variable">
-            <span class="name">historical_data</span>
-
-        
-    </div>
-    <a class="headerlink" href="#StreamingSimulation.historical_data"></a>
-    
-    
-
-                            </div>
-                            <div id="StreamingSimulation.historical_scores" class="classattr">
-                                <div class="attr variable">
-            <span class="name">historical_scores</span>
-
-        
-    </div>
-    <a class="headerlink" href="#StreamingSimulation.historical_scores"></a>
-    
-    
-
-                            </div>
-                            <div id="StreamingSimulation.data_source" class="classattr">
-                                <div class="attr variable">
-            <span class="name">data_source</span>
-
-        
-    </div>
-    <a class="headerlink" href="#StreamingSimulation.data_source"></a>
-    
-    
-
-                            </div>
-                            <div id="StreamingSimulation.chunk_size" class="classattr">
-                                <div class="attr variable">
-            <span class="name">chunk_size</span>
-
-        
-    </div>
-    <a class="headerlink" href="#StreamingSimulation.chunk_size"></a>
-    
-    
-
-                            </div>
-                            <div id="StreamingSimulation.stream_interval" class="classattr">
-                                <div class="attr variable">
-            <span class="name">stream_interval</span>
-
-        
-    </div>
-    <a class="headerlink" href="#StreamingSimulation.stream_interval"></a>
-    
-    
-
-                            </div>
-                            <div id="StreamingSimulation.queue" class="classattr">
-                                <div class="attr variable">
-            <span class="name">queue</span>
-
-        
-    </div>
-    <a class="headerlink" href="#StreamingSimulation.queue"></a>
-    
-    
-
-                            </div>
-                            <div id="StreamingSimulation.plot_queue" class="classattr">
-                                <div class="attr variable">
-            <span class="name">plot_queue</span>
-
-        
-    </div>
-    <a class="headerlink" href="#StreamingSimulation.plot_queue"></a>
-    
-    
-
-                            </div>
-                            <div id="StreamingSimulation.streaming_active" class="classattr">
-                                <div class="attr variable">
-            <span class="name">streaming_active</span>
-
-        
-    </div>
-    <a class="headerlink" href="#StreamingSimulation.streaming_active"></a>
-    
-    
-
-                            </div>
-                            <div id="StreamingSimulation.events" class="classattr">
-                                <div class="attr variable">
-            <span class="name">events</span>
-
-        
-    </div>
-    <a class="headerlink" href="#StreamingSimulation.events"></a>
-    
-    
-
-                            </div>
-                            <div id="StreamingSimulation.preprocess" class="classattr">
-                                        <input id="StreamingSimulation.preprocess-view-source" class="view-source-toggle-state" type="checkbox" aria-hidden="true" tabindex="-1">
-<div class="attr function">
-            
-        <span class="def">def</span>
-        <span class="name">preprocess</span><span class="signature pdoc-code condensed">(<span class="param"><span class="bp">self</span>, </span><span class="param"><span class="n">chunk</span><span class="p">:</span> <span class="n">pandas</span><span class="o">.</span><span class="n">core</span><span class="o">.</span><span class="n">frame</span><span class="o">.</span><span class="n">DataFrame</span></span><span class="return-annotation">):</span></span>
-
-                <label class="view-source-button" for="StreamingSimulation.preprocess-view-source"><span>View Source</span></label>
-
-    </div>
-    <a class="headerlink" href="#StreamingSimulation.preprocess"></a>
-            <div class="pdoc-code codehilite"><pre><span></span><span id="StreamingSimulation.preprocess-195"><a href="#StreamingSimulation.preprocess-195"><span class="linenos">195</span></a>    <span class="k">def</span><span class="w"> </span><span class="nf">preprocess</span><span class="p">(</span><span class="bp">self</span><span class="p">,</span> <span class="n">chunk</span><span class="p">:</span> <span class="n">pd</span><span class="o">.</span><span class="n">DataFrame</span><span class="p">):</span>
-</span><span id="StreamingSimulation.preprocess-196"><a href="#StreamingSimulation.preprocess-196"><span class="linenos">196</span></a><span class="w">        </span><span class="sd">&quot;&quot;&quot;</span>
-</span><span id="StreamingSimulation.preprocess-197"><a href="#StreamingSimulation.preprocess-197"><span class="linenos">197</span></a><span class="sd">        Preprocesses a chunk of data by selecting numeric columns and filling NaN values with 0.</span>
-</span><span id="StreamingSimulation.preprocess-198"><a href="#StreamingSimulation.preprocess-198"><span class="linenos">198</span></a>
-</span><span id="StreamingSimulation.preprocess-199"><a href="#StreamingSimulation.preprocess-199"><span class="linenos">199</span></a><span class="sd">        Args:</span>
-</span><span id="StreamingSimulation.preprocess-200"><a href="#StreamingSimulation.preprocess-200"><span class="linenos">200</span></a><span class="sd">            chunk (pd.DataFrame): The input DataFrame containing the data to preprocess.</span>
-</span><span id="StreamingSimulation.preprocess-201"><a href="#StreamingSimulation.preprocess-201"><span class="linenos">201</span></a>
-</span><span id="StreamingSimulation.preprocess-202"><a href="#StreamingSimulation.preprocess-202"><span class="linenos">202</span></a><span class="sd">        Returns:</span>
-</span><span id="StreamingSimulation.preprocess-203"><a href="#StreamingSimulation.preprocess-203"><span class="linenos">203</span></a><span class="sd">            np.ndarray: A NumPy array containing the preprocessed numeric data.</span>
-</span><span id="StreamingSimulation.preprocess-204"><a href="#StreamingSimulation.preprocess-204"><span class="linenos">204</span></a><span class="sd">        &quot;&quot;&quot;</span>
-</span><span id="StreamingSimulation.preprocess-205"><a href="#StreamingSimulation.preprocess-205"><span class="linenos">205</span></a>        <span class="n">numeric_data</span> <span class="o">=</span> <span class="n">chunk</span><span class="o">.</span><span class="n">select_dtypes</span><span class="p">(</span><span class="n">include</span><span class="o">=</span><span class="p">[</span><span class="n">np</span><span class="o">.</span><span class="n">number</span><span class="p">])</span><span class="o">.</span><span class="n">fillna</span><span class="p">(</span><span class="mi">0</span><span class="p">)</span>
-</span><span id="StreamingSimulation.preprocess-206"><a href="#StreamingSimulation.preprocess-206"><span class="linenos">206</span></a>        <span class="k">return</span> <span class="n">numeric_data</span><span class="o">.</span><span class="n">values</span>
-</span></pre></div>
-
-
-            <div class="docstring"><p>Preprocesses a chunk of data by selecting numeric columns and filling NaN values with 0.</p>
-
-<p>Args:
-    chunk (pd.DataFrame): The input DataFrame containing the data to preprocess.</p>
-
-<p>Returns:
-    np.ndarray: A NumPy array containing the preprocessed numeric data.</p>
->>>>>>> 7ffc564f
-</div>
-
-
-                            </div>
-<<<<<<< HEAD
+
                             <div id="StreamingDataManager.get_next_chunk" class="classattr">
                                         <input id="StreamingDataManager.get_next_chunk-view-source" class="view-source-toggle-state" type="checkbox" aria-hidden="true" tabindex="-1">
 <div class="attr function">
@@ -1606,124 +981,12 @@
 
 <pre><code>queue.Empty: If the queue is empty and no timeout is specified.
 </code></pre>
-=======
-                            <div id="StreamingSimulation.process_stream" class="classattr">
-                                        <input id="StreamingSimulation.process_stream-view-source" class="view-source-toggle-state" type="checkbox" aria-hidden="true" tabindex="-1">
-<div class="attr function">
-            
-        <span class="def">def</span>
-        <span class="name">process_stream</span><span class="signature pdoc-code condensed">(<span class="param"><span class="bp">self</span></span><span class="return-annotation">):</span></span>
-
-                <label class="view-source-button" for="StreamingSimulation.process_stream-view-source"><span>View Source</span></label>
-
-    </div>
-    <a class="headerlink" href="#StreamingSimulation.process_stream"></a>
-            <div class="pdoc-code codehilite"><pre><span></span><span id="StreamingSimulation.process_stream-318"><a href="#StreamingSimulation.process_stream-318"><span class="linenos">318</span></a>    <span class="k">def</span><span class="w"> </span><span class="nf">process_stream</span><span class="p">(</span><span class="bp">self</span><span class="p">):</span>
-</span><span id="StreamingSimulation.process_stream-319"><a href="#StreamingSimulation.process_stream-319"><span class="linenos">319</span></a><span class="w">        </span><span class="sd">&quot;&quot;&quot;</span>
-</span><span id="StreamingSimulation.process_stream-320"><a href="#StreamingSimulation.process_stream-320"><span class="linenos">320</span></a><span class="sd">        Consume data from the queue and process it with the anomaly detector.</span>
-</span><span id="StreamingSimulation.process_stream-321"><a href="#StreamingSimulation.process_stream-321"><span class="linenos">321</span></a>
-</span><span id="StreamingSimulation.process_stream-322"><a href="#StreamingSimulation.process_stream-322"><span class="linenos">322</span></a><span class="sd">        This method continuously retrieves data chunks from a queue, processes them,</span>
-</span><span id="StreamingSimulation.process_stream-323"><a href="#StreamingSimulation.process_stream-323"><span class="linenos">323</span></a><span class="sd">        and performs anomaly detection using a pre-trained detector. The results are</span>
-</span><span id="StreamingSimulation.process_stream-324"><a href="#StreamingSimulation.process_stream-324"><span class="linenos">324</span></a><span class="sd">        then prepared for visualization and sent to a plotting queue.</span>
-</span><span id="StreamingSimulation.process_stream-325"><a href="#StreamingSimulation.process_stream-325"><span class="linenos">325</span></a>
-</span><span id="StreamingSimulation.process_stream-326"><a href="#StreamingSimulation.process_stream-326"><span class="linenos">326</span></a><span class="sd">        Workflow:</span>
-</span><span id="StreamingSimulation.process_stream-327"><a href="#StreamingSimulation.process_stream-327"><span class="linenos">327</span></a><span class="sd">        - Retrieve a chunk of data from the queue.</span>
-</span><span id="StreamingSimulation.process_stream-328"><a href="#StreamingSimulation.process_stream-328"><span class="linenos">328</span></a><span class="sd">        - Append the chunk to the historical data, maintaining a rolling window of the last 5000 records.</span>
-</span><span id="StreamingSimulation.process_stream-329"><a href="#StreamingSimulation.process_stream-329"><span class="linenos">329</span></a><span class="sd">        - Preprocess the data for anomaly detection.</span>
-</span><span id="StreamingSimulation.process_stream-330"><a href="#StreamingSimulation.process_stream-330"><span class="linenos">330</span></a><span class="sd">        - Train the anomaly detector if it is not already trained and sufficient data is available.</span>
-</span><span id="StreamingSimulation.process_stream-331"><a href="#StreamingSimulation.process_stream-331"><span class="linenos">331</span></a><span class="sd">        - Perform anomaly detection on the current chunk if the detector is trained.</span>
-</span><span id="StreamingSimulation.process_stream-332"><a href="#StreamingSimulation.process_stream-332"><span class="linenos">332</span></a><span class="sd">        - Update historical scores and count the number of anomalies detected in the current chunk.</span>
-</span><span id="StreamingSimulation.process_stream-333"><a href="#StreamingSimulation.process_stream-333"><span class="linenos">333</span></a><span class="sd">        - Filter historical data and scores to include only the last three hours of data.</span>
-</span><span id="StreamingSimulation.process_stream-334"><a href="#StreamingSimulation.process_stream-334"><span class="linenos">334</span></a><span class="sd">        - Send the filtered data and scores to the plotting queue for visualization.</span>
-</span><span id="StreamingSimulation.process_stream-335"><a href="#StreamingSimulation.process_stream-335"><span class="linenos">335</span></a>
-</span><span id="StreamingSimulation.process_stream-336"><a href="#StreamingSimulation.process_stream-336"><span class="linenos">336</span></a><span class="sd">        Exceptions:</span>
-</span><span id="StreamingSimulation.process_stream-337"><a href="#StreamingSimulation.process_stream-337"><span class="linenos">337</span></a><span class="sd">        - Handles `queue.Empty` exceptions when the queue is empty and continues processing.</span>
-</span><span id="StreamingSimulation.process_stream-338"><a href="#StreamingSimulation.process_stream-338"><span class="linenos">338</span></a><span class="sd">        - Catches and logs any other exceptions that occur during processing.</span>
-</span><span id="StreamingSimulation.process_stream-339"><a href="#StreamingSimulation.process_stream-339"><span class="linenos">339</span></a>
-</span><span id="StreamingSimulation.process_stream-340"><a href="#StreamingSimulation.process_stream-340"><span class="linenos">340</span></a><span class="sd">        Attributes:</span>
-</span><span id="StreamingSimulation.process_stream-341"><a href="#StreamingSimulation.process_stream-341"><span class="linenos">341</span></a><span class="sd">        - self.streaming_active (bool): Flag to control the streaming process.</span>
-</span><span id="StreamingSimulation.process_stream-342"><a href="#StreamingSimulation.process_stream-342"><span class="linenos">342</span></a><span class="sd">        - self.queue (queue.Queue): Queue from which data chunks are consumed.</span>
-</span><span id="StreamingSimulation.process_stream-343"><a href="#StreamingSimulation.process_stream-343"><span class="linenos">343</span></a><span class="sd">        - self.historical_data (pd.DataFrame): DataFrame storing historical data for processing.</span>
-</span><span id="StreamingSimulation.process_stream-344"><a href="#StreamingSimulation.process_stream-344"><span class="linenos">344</span></a><span class="sd">        - self.historical_scores (np.ndarray): Array storing historical anomaly scores.</span>
-</span><span id="StreamingSimulation.process_stream-345"><a href="#StreamingSimulation.process_stream-345"><span class="linenos">345</span></a><span class="sd">        - self.window_size (int): Size of the rolling window for preprocessing.</span>
-</span><span id="StreamingSimulation.process_stream-346"><a href="#StreamingSimulation.process_stream-346"><span class="linenos">346</span></a><span class="sd">        - self.detector (object): Anomaly detector instance with `fit` and `detect` methods.</span>
-</span><span id="StreamingSimulation.process_stream-347"><a href="#StreamingSimulation.process_stream-347"><span class="linenos">347</span></a><span class="sd">        - self.plot_queue (queue.Queue): Queue to send data and scores for visualization.</span>
-</span><span id="StreamingSimulation.process_stream-348"><a href="#StreamingSimulation.process_stream-348"><span class="linenos">348</span></a><span class="sd">        &quot;&quot;&quot;</span>
-</span><span id="StreamingSimulation.process_stream-349"><a href="#StreamingSimulation.process_stream-349"><span class="linenos">349</span></a>        
-</span><span id="StreamingSimulation.process_stream-350"><a href="#StreamingSimulation.process_stream-350"><span class="linenos">350</span></a>        <span class="k">while</span> <span class="bp">self</span><span class="o">.</span><span class="n">streaming_active</span><span class="p">:</span>
-</span><span id="StreamingSimulation.process_stream-351"><a href="#StreamingSimulation.process_stream-351"><span class="linenos">351</span></a>            <span class="k">try</span><span class="p">:</span>
-</span><span id="StreamingSimulation.process_stream-352"><a href="#StreamingSimulation.process_stream-352"><span class="linenos">352</span></a>                <span class="n">chunk</span> <span class="o">=</span> <span class="bp">self</span><span class="o">.</span><span class="n">queue</span><span class="o">.</span><span class="n">get</span><span class="p">(</span><span class="n">timeout</span><span class="o">=</span><span class="mi">1</span><span class="p">)</span>
-</span><span id="StreamingSimulation.process_stream-353"><a href="#StreamingSimulation.process_stream-353"><span class="linenos">353</span></a>                <span class="k">if</span> <span class="n">chunk</span> <span class="ow">is</span> <span class="ow">not</span> <span class="kc">None</span><span class="p">:</span>
-</span><span id="StreamingSimulation.process_stream-354"><a href="#StreamingSimulation.process_stream-354"><span class="linenos">354</span></a>                    <span class="bp">self</span><span class="o">.</span><span class="n">historical_data</span> <span class="o">=</span> <span class="n">pd</span><span class="o">.</span><span class="n">concat</span><span class="p">([</span><span class="bp">self</span><span class="o">.</span><span class="n">historical_data</span><span class="p">,</span> <span class="n">chunk</span><span class="p">])</span><span class="o">.</span><span class="n">iloc</span><span class="p">[</span><span class="o">-</span><span class="mi">5000</span><span class="p">:]</span>
-</span><span id="StreamingSimulation.process_stream-355"><a href="#StreamingSimulation.process_stream-355"><span class="linenos">355</span></a>                    <span class="n">processed_data</span> <span class="o">=</span> <span class="bp">self</span><span class="o">.</span><span class="n">preprocess</span><span class="p">(</span><span class="bp">self</span><span class="o">.</span><span class="n">historical_data</span><span class="o">.</span><span class="n">iloc</span><span class="p">[</span><span class="o">-</span><span class="bp">self</span><span class="o">.</span><span class="n">window_size</span><span class="p">:])</span>
-</span><span id="StreamingSimulation.process_stream-356"><a href="#StreamingSimulation.process_stream-356"><span class="linenos">356</span></a>
-</span><span id="StreamingSimulation.process_stream-357"><a href="#StreamingSimulation.process_stream-357"><span class="linenos">357</span></a>                    <span class="k">if</span> <span class="ow">not</span> <span class="bp">self</span><span class="o">.</span><span class="n">detector</span><span class="o">.</span><span class="n">trained</span> <span class="ow">and</span> <span class="nb">len</span><span class="p">(</span><span class="n">processed_data</span><span class="p">)</span> <span class="o">&gt;=</span> <span class="bp">self</span><span class="o">.</span><span class="n">detector</span><span class="o">.</span><span class="n">window_size</span><span class="p">:</span>
-</span><span id="StreamingSimulation.process_stream-358"><a href="#StreamingSimulation.process_stream-358"><span class="linenos">358</span></a>                        <span class="bp">self</span><span class="o">.</span><span class="n">detector</span><span class="o">.</span><span class="n">fit</span><span class="p">(</span><span class="n">processed_data</span><span class="p">)</span>
-</span><span id="StreamingSimulation.process_stream-359"><a href="#StreamingSimulation.process_stream-359"><span class="linenos">359</span></a>
-</span><span id="StreamingSimulation.process_stream-360"><a href="#StreamingSimulation.process_stream-360"><span class="linenos">360</span></a>                    <span class="k">if</span> <span class="bp">self</span><span class="o">.</span><span class="n">detector</span><span class="o">.</span><span class="n">trained</span><span class="p">:</span>
-</span><span id="StreamingSimulation.process_stream-361"><a href="#StreamingSimulation.process_stream-361"><span class="linenos">361</span></a>                        <span class="n">predictions</span><span class="p">,</span> <span class="n">scores</span> <span class="o">=</span> <span class="bp">self</span><span class="o">.</span><span class="n">detector</span><span class="o">.</span><span class="n">detect</span><span class="p">(</span><span class="bp">self</span><span class="o">.</span><span class="n">preprocess</span><span class="p">(</span><span class="n">chunk</span><span class="p">))</span>
-</span><span id="StreamingSimulation.process_stream-362"><a href="#StreamingSimulation.process_stream-362"><span class="linenos">362</span></a>                        <span class="bp">self</span><span class="o">.</span><span class="n">historical_scores</span> <span class="o">=</span> <span class="n">np</span><span class="o">.</span><span class="n">append</span><span class="p">(</span><span class="bp">self</span><span class="o">.</span><span class="n">historical_scores</span><span class="p">,</span> <span class="n">scores</span><span class="p">)</span>
-</span><span id="StreamingSimulation.process_stream-363"><a href="#StreamingSimulation.process_stream-363"><span class="linenos">363</span></a>
-</span><span id="StreamingSimulation.process_stream-364"><a href="#StreamingSimulation.process_stream-364"><span class="linenos">364</span></a>                        <span class="n">anomaly_count</span> <span class="o">=</span> <span class="n">np</span><span class="o">.</span><span class="n">sum</span><span class="p">(</span><span class="n">predictions</span> <span class="o">==</span> <span class="o">-</span><span class="mi">1</span><span class="p">)</span>
-</span><span id="StreamingSimulation.process_stream-365"><a href="#StreamingSimulation.process_stream-365"><span class="linenos">365</span></a>                        <span class="nb">print</span><span class="p">(</span><span class="sa">f</span><span class="s2">&quot;Detected </span><span class="si">{</span><span class="n">anomaly_count</span><span class="si">}</span><span class="s2"> anomalies in the current chunk.&quot;</span><span class="p">)</span>
-</span><span id="StreamingSimulation.process_stream-366"><a href="#StreamingSimulation.process_stream-366"><span class="linenos">366</span></a>
-</span><span id="StreamingSimulation.process_stream-367"><a href="#StreamingSimulation.process_stream-367"><span class="linenos">367</span></a>                        <span class="bp">self</span><span class="o">.</span><span class="n">historical_data</span><span class="o">.</span><span class="n">index</span> <span class="o">=</span> <span class="n">pd</span><span class="o">.</span><span class="n">to_datetime</span><span class="p">(</span><span class="bp">self</span><span class="o">.</span><span class="n">historical_data</span><span class="o">.</span><span class="n">index</span><span class="p">)</span>
-</span><span id="StreamingSimulation.process_stream-368"><a href="#StreamingSimulation.process_stream-368"><span class="linenos">368</span></a>                        <span class="n">three_hours_ago</span> <span class="o">=</span> <span class="bp">self</span><span class="o">.</span><span class="n">historical_data</span><span class="o">.</span><span class="n">index</span><span class="p">[</span><span class="o">-</span><span class="mi">1</span><span class="p">]</span> <span class="o">-</span> <span class="n">pd</span><span class="o">.</span><span class="n">Timedelta</span><span class="p">(</span><span class="n">hours</span><span class="o">=</span><span class="mi">3</span><span class="p">)</span>
-</span><span id="StreamingSimulation.process_stream-369"><a href="#StreamingSimulation.process_stream-369"><span class="linenos">369</span></a>                        <span class="n">filtered_data</span> <span class="o">=</span> <span class="bp">self</span><span class="o">.</span><span class="n">historical_data</span><span class="p">[</span><span class="bp">self</span><span class="o">.</span><span class="n">historical_data</span><span class="o">.</span><span class="n">index</span> <span class="o">&gt;=</span> <span class="n">three_hours_ago</span><span class="p">]</span>
-</span><span id="StreamingSimulation.process_stream-370"><a href="#StreamingSimulation.process_stream-370"><span class="linenos">370</span></a>
-</span><span id="StreamingSimulation.process_stream-371"><a href="#StreamingSimulation.process_stream-371"><span class="linenos">371</span></a>                        <span class="n">filtered_scores</span> <span class="o">=</span> <span class="bp">self</span><span class="o">.</span><span class="n">historical_scores</span><span class="p">[</span><span class="o">-</span><span class="nb">len</span><span class="p">(</span><span class="n">filtered_data</span><span class="p">):]</span> <span class="k">if</span> <span class="nb">len</span><span class="p">(</span><span class="bp">self</span><span class="o">.</span><span class="n">historical_scores</span><span class="p">)</span> <span class="o">&gt;=</span> <span class="nb">len</span><span class="p">(</span><span class="n">filtered_data</span><span class="p">)</span> <span class="k">else</span> <span class="n">np</span><span class="o">.</span><span class="n">pad</span><span class="p">(</span><span class="bp">self</span><span class="o">.</span><span class="n">historical_scores</span><span class="p">,</span> <span class="p">(</span><span class="nb">len</span><span class="p">(</span><span class="n">filtered_data</span><span class="p">)</span> <span class="o">-</span> <span class="nb">len</span><span class="p">(</span><span class="bp">self</span><span class="o">.</span><span class="n">historical_scores</span><span class="p">),</span> <span class="mi">0</span><span class="p">),</span> <span class="s1">&#39;constant&#39;</span><span class="p">,</span> <span class="n">constant_values</span><span class="o">=</span><span class="mi">0</span><span class="p">)</span>
-</span><span id="StreamingSimulation.process_stream-372"><a href="#StreamingSimulation.process_stream-372"><span class="linenos">372</span></a>
-</span><span id="StreamingSimulation.process_stream-373"><a href="#StreamingSimulation.process_stream-373"><span class="linenos">373</span></a>                        <span class="bp">self</span><span class="o">.</span><span class="n">plot_queue</span><span class="o">.</span><span class="n">put</span><span class="p">((</span><span class="n">filtered_data</span><span class="p">,</span> <span class="n">filtered_scores</span><span class="p">))</span>
-</span><span id="StreamingSimulation.process_stream-374"><a href="#StreamingSimulation.process_stream-374"><span class="linenos">374</span></a>            <span class="k">except</span> <span class="n">queue</span><span class="o">.</span><span class="n">Empty</span><span class="p">:</span>
-</span><span id="StreamingSimulation.process_stream-375"><a href="#StreamingSimulation.process_stream-375"><span class="linenos">375</span></a>                <span class="k">continue</span>
-</span><span id="StreamingSimulation.process_stream-376"><a href="#StreamingSimulation.process_stream-376"><span class="linenos">376</span></a>            <span class="k">except</span> <span class="ne">Exception</span> <span class="k">as</span> <span class="n">e</span><span class="p">:</span>
-</span><span id="StreamingSimulation.process_stream-377"><a href="#StreamingSimulation.process_stream-377"><span class="linenos">377</span></a>                <span class="nb">print</span><span class="p">(</span><span class="sa">f</span><span class="s2">&quot;Error processing stream: </span><span class="si">{</span><span class="n">e</span><span class="si">}</span><span class="s2">&quot;</span><span class="p">)</span>
-</span></pre></div>
-
-
-            <div class="docstring"><p>Consume data from the queue and process it with the anomaly detector.</p>
-
-<p>This method continuously retrieves data chunks from a queue, processes them,
-and performs anomaly detection using a pre-trained detector. The results are
-then prepared for visualization and sent to a plotting queue.</p>
-
-<p>Workflow:</p>
-
-<ul>
-<li>Retrieve a chunk of data from the queue.</li>
-<li>Append the chunk to the historical data, maintaining a rolling window of the last 5000 records.</li>
-<li>Preprocess the data for anomaly detection.</li>
-<li>Train the anomaly detector if it is not already trained and sufficient data is available.</li>
-<li>Perform anomaly detection on the current chunk if the detector is trained.</li>
-<li>Update historical scores and count the number of anomalies detected in the current chunk.</li>
-<li>Filter historical data and scores to include only the last three hours of data.</li>
-<li>Send the filtered data and scores to the plotting queue for visualization.</li>
-</ul>
-
-<p>Exceptions:</p>
-
-<ul>
-<li>Handles <code>queue.Empty</code> exceptions when the queue is empty and continues processing.</li>
-<li>Catches and logs any other exceptions that occur during processing.</li>
-</ul>
-
-<p>Attributes:</p>
-
-<ul>
-<li>self.streaming_active (bool): Flag to control the streaming process.</li>
-<li>self.queue (queue.Queue): Queue from which data chunks are consumed.</li>
-<li>self.historical_data (pd.DataFrame): DataFrame storing historical data for processing.</li>
-<li>self.historical_scores (np.ndarray): Array storing historical anomaly scores.</li>
-<li>self.window_size (int): Size of the rolling window for preprocessing.</li>
-<li>self.detector (object): Anomaly detector instance with <code>fit</code> and <code>detect</code> methods.</li>
-<li>self.plot_queue (queue.Queue): Queue to send data and scores for visualization.</li>
-</ul>
->>>>>>> 7ffc564f
+
 </div>
 
 
                             </div>
-<<<<<<< HEAD
+
                             <div id="StreamingDataManager.stop" class="classattr">
                                         <input id="StreamingDataManager.stop-view-source" class="view-source-toggle-state" type="checkbox" aria-hidden="true" tabindex="-1">
 <div class="attr function">
@@ -1748,65 +1011,7 @@
 
             <div class="docstring"><p>Stops the streaming process by setting the <code>streaming_active</code> flag to False.
 If a thread is running, it waits for the thread to complete using <code>join()</code>.</p>
-=======
-                            <div id="StreamingSimulation.run" class="classattr">
-                                        <input id="StreamingSimulation.run-view-source" class="view-source-toggle-state" type="checkbox" aria-hidden="true" tabindex="-1">
-<div class="attr function">
-            
-        <span class="def">def</span>
-        <span class="name">run</span><span class="signature pdoc-code condensed">(<span class="param"><span class="bp">self</span></span><span class="return-annotation">):</span></span>
-
-                <label class="view-source-button" for="StreamingSimulation.run-view-source"><span>View Source</span></label>
-
-    </div>
-    <a class="headerlink" href="#StreamingSimulation.run"></a>
-            <div class="pdoc-code codehilite"><pre><span></span><span id="StreamingSimulation.run-379"><a href="#StreamingSimulation.run-379"><span class="linenos">379</span></a>    <span class="k">def</span><span class="w"> </span><span class="nf">run</span><span class="p">(</span><span class="bp">self</span><span class="p">):</span>
-</span><span id="StreamingSimulation.run-380"><a href="#StreamingSimulation.run-380"><span class="linenos">380</span></a><span class="w">        </span><span class="sd">&quot;&quot;&quot;</span>
-</span><span id="StreamingSimulation.run-381"><a href="#StreamingSimulation.run-381"><span class="linenos">381</span></a><span class="sd">        Executes the streaming anomaly detection simulation.</span>
-</span><span id="StreamingSimulation.run-382"><a href="#StreamingSimulation.run-382"><span class="linenos">382</span></a><span class="sd">        This method starts two separate threads:</span>
-</span><span id="StreamingSimulation.run-383"><a href="#StreamingSimulation.run-383"><span class="linenos">383</span></a><span class="sd">        1. A streaming thread that simulates or handles incoming data.</span>
-</span><span id="StreamingSimulation.run-384"><a href="#StreamingSimulation.run-384"><span class="linenos">384</span></a><span class="sd">        2. A processing thread that processes the streamed data.</span>
-</span><span id="StreamingSimulation.run-385"><a href="#StreamingSimulation.run-385"><span class="linenos">385</span></a><span class="sd">        The simulation remains active until interrupted by a KeyboardInterrupt</span>
-</span><span id="StreamingSimulation.run-386"><a href="#StreamingSimulation.run-386"><span class="linenos">386</span></a><span class="sd">        (e.g., pressing Ctrl+C). Upon interruption, the simulation stops gracefully</span>
-</span><span id="StreamingSimulation.run-387"><a href="#StreamingSimulation.run-387"><span class="linenos">387</span></a><span class="sd">        by setting `self.streaming_active` to False and joining both threads.</span>
-</span><span id="StreamingSimulation.run-388"><a href="#StreamingSimulation.run-388"><span class="linenos">388</span></a><span class="sd">        Additionally, this method handles plotting from the main thread.</span>
-</span><span id="StreamingSimulation.run-389"><a href="#StreamingSimulation.run-389"><span class="linenos">389</span></a><span class="sd">        Raises:</span>
-</span><span id="StreamingSimulation.run-390"><a href="#StreamingSimulation.run-390"><span class="linenos">390</span></a><span class="sd">            KeyboardInterrupt: If the simulation is manually stopped by the user.</span>
-</span><span id="StreamingSimulation.run-391"><a href="#StreamingSimulation.run-391"><span class="linenos">391</span></a><span class="sd">        &quot;&quot;&quot;</span>
-</span><span id="StreamingSimulation.run-392"><a href="#StreamingSimulation.run-392"><span class="linenos">392</span></a>       
-</span><span id="StreamingSimulation.run-393"><a href="#StreamingSimulation.run-393"><span class="linenos">393</span></a>        <span class="bp">self</span><span class="o">.</span><span class="n">streaming_active</span> <span class="o">=</span> <span class="kc">True</span>
-</span><span id="StreamingSimulation.run-394"><a href="#StreamingSimulation.run-394"><span class="linenos">394</span></a>
-</span><span id="StreamingSimulation.run-395"><a href="#StreamingSimulation.run-395"><span class="linenos">395</span></a>        <span class="n">stream_thread</span> <span class="o">=</span> <span class="n">threading</span><span class="o">.</span><span class="n">Thread</span><span class="p">(</span><span class="n">target</span><span class="o">=</span><span class="bp">self</span><span class="o">.</span><span class="n">_stream_data</span><span class="p">,</span> <span class="n">daemon</span><span class="o">=</span><span class="kc">True</span><span class="p">)</span>
-</span><span id="StreamingSimulation.run-396"><a href="#StreamingSimulation.run-396"><span class="linenos">396</span></a>        <span class="n">process_thread</span> <span class="o">=</span> <span class="n">threading</span><span class="o">.</span><span class="n">Thread</span><span class="p">(</span><span class="n">target</span><span class="o">=</span><span class="bp">self</span><span class="o">.</span><span class="n">process_stream</span><span class="p">,</span> <span class="n">daemon</span><span class="o">=</span><span class="kc">True</span><span class="p">)</span>
-</span><span id="StreamingSimulation.run-397"><a href="#StreamingSimulation.run-397"><span class="linenos">397</span></a>
-</span><span id="StreamingSimulation.run-398"><a href="#StreamingSimulation.run-398"><span class="linenos">398</span></a>        <span class="n">stream_thread</span><span class="o">.</span><span class="n">start</span><span class="p">()</span>
-</span><span id="StreamingSimulation.run-399"><a href="#StreamingSimulation.run-399"><span class="linenos">399</span></a>        <span class="n">process_thread</span><span class="o">.</span><span class="n">start</span><span class="p">()</span>
-</span><span id="StreamingSimulation.run-400"><a href="#StreamingSimulation.run-400"><span class="linenos">400</span></a>
-</span><span id="StreamingSimulation.run-401"><a href="#StreamingSimulation.run-401"><span class="linenos">401</span></a>        <span class="k">try</span><span class="p">:</span>
-</span><span id="StreamingSimulation.run-402"><a href="#StreamingSimulation.run-402"><span class="linenos">402</span></a>            <span class="bp">self</span><span class="o">.</span><span class="n">_plot_from_main_thread</span><span class="p">()</span>
-</span><span id="StreamingSimulation.run-403"><a href="#StreamingSimulation.run-403"><span class="linenos">403</span></a>        <span class="k">except</span> <span class="ne">KeyboardInterrupt</span><span class="p">:</span>
-</span><span id="StreamingSimulation.run-404"><a href="#StreamingSimulation.run-404"><span class="linenos">404</span></a>            <span class="nb">print</span><span class="p">(</span><span class="s2">&quot;Stopping simulation...&quot;</span><span class="p">)</span>
-</span><span id="StreamingSimulation.run-405"><a href="#StreamingSimulation.run-405"><span class="linenos">405</span></a>            <span class="bp">self</span><span class="o">.</span><span class="n">streaming_active</span> <span class="o">=</span> <span class="kc">False</span>
-</span><span id="StreamingSimulation.run-406"><a href="#StreamingSimulation.run-406"><span class="linenos">406</span></a>
-</span><span id="StreamingSimulation.run-407"><a href="#StreamingSimulation.run-407"><span class="linenos">407</span></a>        <span class="n">stream_thread</span><span class="o">.</span><span class="n">join</span><span class="p">()</span>
-</span><span id="StreamingSimulation.run-408"><a href="#StreamingSimulation.run-408"><span class="linenos">408</span></a>        <span class="n">process_thread</span><span class="o">.</span><span class="n">join</span><span class="p">()</span>
-</span></pre></div>
-
-
-            <div class="docstring"><p>Executes the streaming anomaly detection simulation.
-This method starts two separate threads:</p>
-
-<ol>
-<li>A streaming thread that simulates or handles incoming data.</li>
-<li>A processing thread that processes the streamed data.
-The simulation remains active until interrupted by a KeyboardInterrupt
-(e.g., pressing Ctrl+C). Upon interruption, the simulation stops gracefully
-by setting <code>self.streaming_active</code> to False and joining both threads.
-Additionally, this method handles plotting from the main thread.
-Raises:
-KeyboardInterrupt: If the simulation is manually stopped by the user.</li>
-</ol>
->>>>>>> 7ffc564f
+
 </div>
 
 
