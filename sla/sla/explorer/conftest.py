--- conflicted
+++ resolved
@@ -16,7 +16,7 @@
 
 def pytest_addoption(parser):
     """
-<<<<<<< HEAD
+
     This function adds custom command-line options to pytest.
 
     Options:
@@ -35,14 +35,12 @@
             
         --event_end_column (str, optional): Name of the event end date column in the events CSV file. 
             Defaults to "end_date".
-=======
-    Add command line options to pytest.
     
-    Parameters
-    ----------
-    parser : _pytest.config.argparsing.Parser
-        Pytest command line parser to which the options are added.
->>>>>>> 7ffc564f
+    Args:
+    
+      parser : _pytest.config.argparsing.Parser
+          Pytest command line parser to which the options are added.
+
     """
     parser.addoption("--csvpath", action="store", help="Path to the CSV file")
     parser.addoption("--columns", action="store", help="Column names for testing")
@@ -59,7 +57,7 @@
 @pytest.fixture(scope="module")
 def df_and_columns(request):
     """
-<<<<<<< HEAD
+
     Fixture to provide a DataFrame and a list of columns for testing.
     This fixture reads a CSV file specified by the `--csvpath` command-line option
     and returns a DataFrame along with a list of column names specified by the
@@ -68,7 +66,7 @@
 
     Args:
 
-        request: A pytest `request` object that provides access to command-line options.
+        request: pytest.FixtureRequest. A pytest `request` object that provides access to command-line options.
 
     Command-line options:
 
@@ -100,23 +98,7 @@
 
         - The `timestamp_column` in the main DataFrame is converted to a datetime type if it
         is not already in that format.
-=======
-    Fixture to load and prepare dataframes with event labels.
-    
-    Reads a CSV file of time-series data and optionally applies event labels
-    based on a second CSV containing event time periods.
-    
-    Parameters
-    ----------
-    request : pytest.FixtureRequest
-        The pytest request object for accessing command line options.
-        
-    Returns
-    -------
-    tuple
-        A tuple containing (dataframe, columns_list) with the loaded and
-        labeled dataframe and list of column names for testing.
->>>>>>> 7ffc564f
+
     """
     csv_path = request.config.getoption("--csvpath")
     columns = request.config.getoption("--columns").split(',')
@@ -149,7 +131,7 @@
 @pytest.hookimpl(tryfirst=True, hookwrapper=True)
 def pytest_runtest_makereport(item, call):
     """
-<<<<<<< HEAD
+
     This pytest hook implementation modifies the test report generation process.
     The `pytest_runtest_makereport` function is executed during the test report creation
     phase and allows customization of the report for failed test cases.
@@ -164,9 +146,9 @@
 
     Parameters:
 
-        - `item`: The test item being executed.
+        - `item`:pytest.Item. The test item being executed.
 
-        - `call`: The test call object containing information about the test execution.
+        - `call`: pytest.CallInfo. The test call object containing information about the test execution.
 
     Behavior:
 
@@ -179,24 +161,7 @@
         - Updates the `rep.longrepr` attribute with the captured output or an empty string if no output is available.
         
     This hook is useful for customizing the representation of failed test cases in the test report.
-=======
-    Pytest hook for enhancing test failure reports.
-    
-    Captures stdout and stderr output during test execution and includes
-    it in the test report when a test fails.
-    
-    Parameters
-    ----------
-    item : pytest.Item
-        Test item being executed.
-    call : pytest.CallInfo
-        Information about the test execution.
-    
-    Yields
-    ------
-    _pytest.runner.CallInfo
-        The call info outcome for further processing by pytest.
->>>>>>> 7ffc564f
+
     """
     outcome = yield
     rep = outcome.get_result()
